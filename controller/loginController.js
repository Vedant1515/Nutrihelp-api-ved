const bcrypt = require("bcryptjs");
const jwt = require("jsonwebtoken");
const logLoginEvent = require("../Monitor_&_Logging/loginLogger");
const getUserCredentials = require("../model/getUserCredentials.js");
const { addMfaToken, verifyMfaToken } = require("../model/addMfaToken.js");
const sgMail = require("@sendgrid/mail");
const crypto = require("crypto");
const supabase = require("../dbConnection");
const { validationResult } = require("express-validator");

 // Install nodemailer and add the following details to the .env file 
 //ALERT_EMAIL=nutrihelpnoreply1234@gmail.com
 //ALERT_PASSWORD=yzzbfcnmemvneiqp
const nodemailer = require("nodemailer");
 
const transporter = nodemailer.createTransport({
  service: "gmail",
  auth: {
    user: process.env.ALERT_EMAIL,
    pass: process.env.ALERT_PASSWORD,
  },
});
const login = async (req, res) => {
  const errors = validationResult(req);
  if (!errors.isEmpty()) {
    return res.status(400).json({ errors: errors.array() });
  }

  const email = req.body.email?.trim().toLowerCase();
  const password = req.body.password;

  let clientIp = req.headers["x-forwarded-for"] || req.socket.remoteAddress || req.ip;
  clientIp = clientIp === "::1" ? "127.0.0.1" : clientIp;

  if (!email || !password) {
    return res.status(400).json({ error: "Email and password are required" });
  }

  const tenMinutesAgoISO = new Date(Date.now() - 10 * 60 * 1000).toISOString();

  try {
    // Count failed login attempts in the past 10 minutes
    const { data: failuresByEmail } = await supabase
      .from("brute_force_logs")
      .select("id")
      .eq("email", email)
      .eq("success", false)
      .gte("created_at", tenMinutesAgoISO);

    const failureCount = failuresByEmail?.length || 0;

    if (failureCount >= 10) {
      return res.status(429).json({
        error: "❌ Too many failed login attempts. Please try again after 10 minutes."
      });
    }

    // Validate credentials
    const user = await getUserCredentials(email);
    const userExists = user && user.length !== 0;
    const isPasswordValid = userExists ? await bcrypt.compare(password, user.password) : false;
    const isLoginValid = userExists && isPasswordValid;

    if (!isLoginValid) {
      await supabase.from("brute_force_logs").insert([{
        email,
        ip_address: clientIp,
        success: false,
        created_at: new Date().toISOString()
      }]);

<<<<<<< HEAD
      await sendFailedLoginAlert(email, clientIp);

      if (failureCount === 9) {
=======
      // Added to log user login audits
      await logLoginEvent({
        userId: userExists ? user.user_id : null,
        eventType: "LOGIN_FAILED",
        ip: clientIp,
        userAgent: req.headers["user-agent"],
        details: {
          reason: !userExists ? "Invalid email" : "Invalid password",
          email: email
        }
      });

      if (failureCount === 4) {
>>>>>>> 3889cb23
        return res.status(429).json({
          warning: "⚠ You have one attempt left before your account is temporarily locked."
        });
      }

      if (!userExists || !isPasswordValid) {
        await sendFailedLoginAlert(email, clientIp);
 
        if (!userExists) {
          return res.status(401).json({ error: "Invalid email" });
        }
 
        return res.status(401).json({ error: "Invalid password" });
      }
    }

    // Log successful login
    await supabase.from("brute_force_logs").insert([{
      email,
      success: true,
      created_at: new Date().toISOString()
    }]);

    // ✅ Delete all failed attempts for this email
    const { error: deleteError } = await supabase
      .from("brute_force_logs")
      .delete()
      .eq("email", email)
      .eq("success", false);

    if (deleteError) {
      console.error("Failed to delete failed logs:", deleteError);
    }

    // MFA handling
    if (user.mfa_enabled) {
      const token = crypto.randomInt(100000, 999999);
      await addMfaToken(user.user_id, token);
      await sendEmail(user, token);
      return res.status(202).json({
        message: "An MFA Token has been sent to your email address"
      });
    }

    // Log the Successful Login
    await logLoginEvent({
      userId: user.user_id,
      eventType: "LOGIN_SUCCESS",
      ip: clientIp,
      userAgent: req.headers["user-agent"]
    });

    // JWT generation
    const token = jwt.sign(
      { userId: user.user_id },
      process.env.JWT_TOKEN,
      { expiresIn: "1h" }
    );

    return res.status(200).json({ user, token });

  } catch (err) {
    console.error("Login error:", err);
    return res.status(500).json({ error: "Internal server error" });
  }
};

const loginMfa = async (req, res) => {
  const errors = validationResult(req);
  if (!errors.isEmpty()) {
    return res.status(400).json({ errors: errors.array() });
  }

  const email = req.body.email?.trim().toLowerCase();
  const password = req.body.password;
  const mfa_token = req.body.mfa_token;

  if (!email || !password || !mfa_token) {
    return res.status(400).json({ error: "Email, password, and token are required" });
  }

  try {
    const user = await getUserCredentials(email);
    if (!user || user.length === 0) {
      return res.status(401).json({ error: "Invalid email or password" });
    }

    const isPasswordValid = await bcrypt.compare(password, user.password);
    if (!isPasswordValid) {
      return res.status(401).json({ error: "Invalid email or password" });
    }

    const tokenValid = await verifyMfaToken(user.user_id, mfa_token);
    if (!tokenValid) {
      return res.status(401).json({ error: "Token is invalid or has expired" });
    }

    const token = jwt.sign(
      { userId: user.user_id },
      process.env.JWT_TOKEN,
      { expiresIn: "1h" }
    );

    return res.status(200).json({ user, token });

  } catch (err) {
    console.error("MFA login error:", err);
    return res.status(500).json({ error: "Internal server error" });
  }
};

async function sendEmail(user, token) {
  sgMail.setApiKey(process.env.SENDGRID_KEY);
  try {
    await sgMail.send({
      to: user.email,
      from: "nutrihelpnoreply@gmail.com",
      subject: "Nutrihelp login Token",
      text: `Your token to log in is ${token}`,
      html: `Your token to log in is <strong>${token}</strong>`
    });
    console.log("Email sent successfully!");
  } catch (err) {
    console.error("Error sending email:", err);
  }
}

async function sendFailedLoginAlert(email, ip) {
  try {
    await transporter.sendMail({
      from: process.env.ALERT_EMAIL,
      to: email,
      subject: "Failed Login Attempt on NutriHelp",
      text: `Hi,
 
Someone tried to log in to NutriHelp using your email address from IP: ${ip}.
 
If this wasn't you, please ignore this message. But if you're concerned, consider resetting your password or contacting support.
 
– NutriHelp Security Team`,
    });
    console.log(`Failed login alert sent to ${email}`);
  } catch (err) {
    console.error("Failed to send alert email:", err.message);
  }
}
 
module.exports = { login, loginMfa };<|MERGE_RESOLUTION|>--- conflicted
+++ resolved
@@ -68,26 +68,8 @@
         success: false,
         created_at: new Date().toISOString()
       }]);
-
-<<<<<<< HEAD
-      await sendFailedLoginAlert(email, clientIp);
-
-      if (failureCount === 9) {
-=======
-      // Added to log user login audits
-      await logLoginEvent({
-        userId: userExists ? user.user_id : null,
-        eventType: "LOGIN_FAILED",
-        ip: clientIp,
-        userAgent: req.headers["user-agent"],
-        details: {
-          reason: !userExists ? "Invalid email" : "Invalid password",
-          email: email
-        }
-      });
-
+      
       if (failureCount === 4) {
->>>>>>> 3889cb23
         return res.status(429).json({
           warning: "⚠ You have one attempt left before your account is temporarily locked."
         });
