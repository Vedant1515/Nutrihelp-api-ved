const bcrypt = require("bcryptjs");
const jwt = require("jsonwebtoken");
const getUserCredentials = require("../model/getUserCredentials.js");
const { addMfaToken, verifyMfaToken } = require("../model/addMfaToken.js");
const sgMail = require("@sendgrid/mail");
const crypto = require("crypto");
<<<<<<< HEAD
const supabase = require("../dbConnection");
const { validationResult } = require("express-validator");

const login = async (req, res) => {
  const errors = validationResult(req);
  if (!errors.isEmpty()) {
    return res.status(400).json({ errors: errors.array() });
  }

  const email = req.body.email?.trim().toLowerCase();
  const password = req.body.password;

  let clientIp = req.headers["x-forwarded-for"] || req.socket.remoteAddress || req.ip;
  clientIp = clientIp === "::1" ? "127.0.0.1" : clientIp;

  if (!email || !password) {
    return res.status(400).json({ error: "Email and password are required" });
  }

  const tenMinutesAgoISO = new Date(Date.now() - 10 * 60 * 1000).toISOString();

  try {
    // Count failed login attempts in the past 10 minutes
    const { data: failuresByEmail } = await supabase
      .from("brute_force_logs")
      .select("id")
      .eq("email", email)
      .eq("success", false)
      .gte("created_at", tenMinutesAgoISO);

    const failureCount = failuresByEmail?.length || 0;

    if (failureCount >= 10) {
      return res.status(429).json({
        error: "❌ Too many failed login attempts. Please try again after 10 minutes."
      });
=======
const { validationResult } = require('express-validator');
const { loginValidator } = require('../validators/loginValidator.js');

const login = async (req, res) => {

    // Check validation result
    const errors = validationResult(req);
    if (!errors.isEmpty()) {
        return res.status(400).json({ errors: errors.array() });
    }

    const { email, password } = req.body;

    try {
        const user = await getUserCredentials(email);
        if (!user || user.length === 0) {
            return res
                .status(401)
                .json({ error: "Invalid email" });
        }

        const isPasswordValid = await bcrypt.compare(password, user.password);
        if (!isPasswordValid) {
            return res
                .status(401)
                .json({ error: "Invalid password" });
        }
        // changed the MFA to use crypto, as it is more secure then the current MFA setup
        if (user.mfa_enabled) {
            let token = crypto.randomInt(100000, 999999);

            await addMfaToken(user.user_id, token);

            await sendEmail(user, token);
            return res
                .status(202)
                .json({
                    message: "An MFA Token has been sent to your email address",
                });
        }
        const token = jwt.sign(
            { userId: user.user_id },
            process.env.JWT_TOKEN,
            { expiresIn: "1h" }
        );

        return res.status(200).json({ user, token });
    } catch (error) {
        console.error("Error logging in:", error);
        return res.status(500).json({ error: "Internal server error" });
>>>>>>> d9171cae
    }

    // Validate credentials
    const user = await getUserCredentials(email);
    const userExists = user && user.length !== 0;
    const isPasswordValid = userExists ? await bcrypt.compare(password, user.password) : false;
    const isLoginValid = userExists && isPasswordValid;

    if (!isLoginValid) {
      await supabase.from("brute_force_logs").insert([{
        email,
        ip_address: clientIp,
        success: false,
        created_at: new Date().toISOString()
      }]);

      if (failureCount === 9) {
        return res.status(429).json({
          warning: "⚠️ You have one attempt left before your account is temporarily locked."
        });
      }

      if (!userExists) return res.status(401).json({ error: "Invalid email" });
      if (!isPasswordValid) return res.status(401).json({ error: "Invalid password" });
    }

    // Log successful login
    await supabase.from("brute_force_logs").insert([{
      email,
      success: true,
      created_at: new Date().toISOString()
    }]);

    // ✅ Delete all failed attempts for this email
    const { error: deleteError } = await supabase
      .from("brute_force_logs")
      .delete()
      .eq("email", email)
      .eq("success", false);

    if (deleteError) {
      console.error("Failed to delete failed logs:", deleteError);
    }

    // MFA handling
    if (user.mfa_enabled) {
      const token = crypto.randomInt(100000, 999999);
      await addMfaToken(user.user_id, token);
      await sendEmail(user, token);
      return res.status(202).json({
        message: "An MFA Token has been sent to your email address"
      });
    }

    // JWT generation
    const token = jwt.sign(
      { userId: user.user_id },
      process.env.JWT_TOKEN,
      { expiresIn: "1h" }
    );

    return res.status(200).json({ user, token });

  } catch (err) {
    console.error("Login error:", err);
    return res.status(500).json({ error: "Internal server error" });
  }
};

const loginMfa = async (req, res) => {
<<<<<<< HEAD
  const errors = validationResult(req);
  if (!errors.isEmpty()) {
    return res.status(400).json({ errors: errors.array() });
  }

  const email = req.body.email?.trim().toLowerCase();
  const password = req.body.password;
  const mfa_token = req.body.mfa_token;

  if (!email || !password || !mfa_token) {
    return res.status(400).json({ error: "Email, password, and token are required" });
  }

  try {
    const user = await getUserCredentials(email);
    if (!user || user.length === 0) {
      return res.status(401).json({ error: "Invalid email or password" });
=======

    // Check validation result
    const errors = validationResult(req);
    if (!errors.isEmpty()) {
        return res.status(400).json({ errors: errors.array() });
    }

    const { email, password, mfa_token } = req.body;

    try {
        if (!email || !password) {
            return res
                .status(400)
                .json({ error: "Email and password are required" });
        }
        if (!mfa_token) {
            return res.status(400).json({ error: "Token is required" });
        }
        const user = await getUserCredentials(email);
        if (!user || user.length === 0) {
            return res
                .status(401)
                .json({ error: "Invalid email or password" });
        }

        const isPasswordValid = await bcrypt.compare(password, user.password);
        if (!isPasswordValid) {
            return res
                .status(401)
                .json({ error: "Invalid email or password" });
        }

        const tokenValid = await verifyMfaToken(user.user_id, mfa_token);
        if (!tokenValid)
            return res
                .status(401)
                .json({ error: "Token is invalid or has expired" });

        const token = jwt.sign(
            { userId: user.user_id },
            process.env.JWT_TOKEN,
            { expiresIn: "1h" }
        );

        return res.status(200).json({ user, token });
    } catch (error) {
        console.error("Error logging in:", error);
        return res.status(500).json({ error: "Internal server error" });
>>>>>>> d9171cae
    }

    const isPasswordValid = await bcrypt.compare(password, user.password);
    if (!isPasswordValid) {
      return res.status(401).json({ error: "Invalid email or password" });
    }

    const tokenValid = await verifyMfaToken(user.user_id, mfa_token);
    if (!tokenValid) {
      return res.status(401).json({ error: "Token is invalid or has expired" });
    }

    const token = jwt.sign(
      { userId: user.user_id },
      process.env.JWT_TOKEN,
      { expiresIn: "1h" }
    );

    return res.status(200).json({ user, token });

  } catch (err) {
    console.error("MFA login error:", err);
    return res.status(500).json({ error: "Internal server error" });
  }
};

async function sendEmail(user, token) {
  sgMail.setApiKey(process.env.SENDGRID_KEY);
  try {
    await sgMail.send({
      to: user.email,
      from: "nutrihelpnoreply@gmail.com",
      subject: "Nutrihelp login Token",
      text: `Your token to log in is ${token}`,
      html: `Your token to log in is <strong>${token}</strong>`
    });
    console.log("Email sent successfully!");
  } catch (err) {
    console.error("Error sending email:", err);
  }
}

module.exports = { login, loginMfa };<|MERGE_RESOLUTION|>--- conflicted
+++ resolved
@@ -4,7 +4,6 @@
 const { addMfaToken, verifyMfaToken } = require("../model/addMfaToken.js");
 const sgMail = require("@sendgrid/mail");
 const crypto = require("crypto");
-<<<<<<< HEAD
 const supabase = require("../dbConnection");
 const { validationResult } = require("express-validator");
 
@@ -41,58 +40,6 @@
       return res.status(429).json({
         error: "❌ Too many failed login attempts. Please try again after 10 minutes."
       });
-=======
-const { validationResult } = require('express-validator');
-const { loginValidator } = require('../validators/loginValidator.js');
-
-const login = async (req, res) => {
-
-    // Check validation result
-    const errors = validationResult(req);
-    if (!errors.isEmpty()) {
-        return res.status(400).json({ errors: errors.array() });
-    }
-
-    const { email, password } = req.body;
-
-    try {
-        const user = await getUserCredentials(email);
-        if (!user || user.length === 0) {
-            return res
-                .status(401)
-                .json({ error: "Invalid email" });
-        }
-
-        const isPasswordValid = await bcrypt.compare(password, user.password);
-        if (!isPasswordValid) {
-            return res
-                .status(401)
-                .json({ error: "Invalid password" });
-        }
-        // changed the MFA to use crypto, as it is more secure then the current MFA setup
-        if (user.mfa_enabled) {
-            let token = crypto.randomInt(100000, 999999);
-
-            await addMfaToken(user.user_id, token);
-
-            await sendEmail(user, token);
-            return res
-                .status(202)
-                .json({
-                    message: "An MFA Token has been sent to your email address",
-                });
-        }
-        const token = jwt.sign(
-            { userId: user.user_id },
-            process.env.JWT_TOKEN,
-            { expiresIn: "1h" }
-        );
-
-        return res.status(200).json({ user, token });
-    } catch (error) {
-        console.error("Error logging in:", error);
-        return res.status(500).json({ error: "Internal server error" });
->>>>>>> d9171cae
     }
 
     // Validate credentials
@@ -111,7 +58,7 @@
 
       if (failureCount === 9) {
         return res.status(429).json({
-          warning: "⚠️ You have one attempt left before your account is temporarily locked."
+          warning: "⚠ You have one attempt left before your account is temporarily locked."
         });
       }
 
@@ -163,7 +110,6 @@
 };
 
 const loginMfa = async (req, res) => {
-<<<<<<< HEAD
   const errors = validationResult(req);
   if (!errors.isEmpty()) {
     return res.status(400).json({ errors: errors.array() });
@@ -181,56 +127,6 @@
     const user = await getUserCredentials(email);
     if (!user || user.length === 0) {
       return res.status(401).json({ error: "Invalid email or password" });
-=======
-
-    // Check validation result
-    const errors = validationResult(req);
-    if (!errors.isEmpty()) {
-        return res.status(400).json({ errors: errors.array() });
-    }
-
-    const { email, password, mfa_token } = req.body;
-
-    try {
-        if (!email || !password) {
-            return res
-                .status(400)
-                .json({ error: "Email and password are required" });
-        }
-        if (!mfa_token) {
-            return res.status(400).json({ error: "Token is required" });
-        }
-        const user = await getUserCredentials(email);
-        if (!user || user.length === 0) {
-            return res
-                .status(401)
-                .json({ error: "Invalid email or password" });
-        }
-
-        const isPasswordValid = await bcrypt.compare(password, user.password);
-        if (!isPasswordValid) {
-            return res
-                .status(401)
-                .json({ error: "Invalid email or password" });
-        }
-
-        const tokenValid = await verifyMfaToken(user.user_id, mfa_token);
-        if (!tokenValid)
-            return res
-                .status(401)
-                .json({ error: "Token is invalid or has expired" });
-
-        const token = jwt.sign(
-            { userId: user.user_id },
-            process.env.JWT_TOKEN,
-            { expiresIn: "1h" }
-        );
-
-        return res.status(200).json({ user, token });
-    } catch (error) {
-        console.error("Error logging in:", error);
-        return res.status(500).json({ error: "Internal server error" });
->>>>>>> d9171cae
     }
 
     const isPasswordValid = await bcrypt.compare(password, user.password);
