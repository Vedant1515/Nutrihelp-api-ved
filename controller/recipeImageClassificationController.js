//FOR THIS API TO WORK, YOU MUST HAVE THE AI MODEL FILE SAVED TO THE PREDICTION_MODELS FOLDER
//THIS FILE CAN BE FOUND UPLOADED TO THE NUTRIHELP TEAMS SITE
// IT IS CALLED BEST_MODEL_CLASS.HDF5

const { spawn } = require("child_process");
const fs = require("fs");
const path = require("path");
const { promisify } = require("util");

<<<<<<< HEAD
// Function to handle prediction logic
const predictRecipeImage = (req, res) => {

    // Path to the uploaded image file
    const imagePath = req.file.path;
    const newImageName = "uploads/image.jpg";

    // Read the image file from disk
    fs.readFile(imagePath, (err, imageData) => {
        if (err) {
            console.error("Error reading image file:", err);
            return res.status(500).json({ error: "Internal server error" });
=======
// Convert fs callbacks to promises
const readFileAsync = promisify(fs.readFile);
const writeFileAsync = promisify(fs.writeFile);
const unlinkAsync = promisify(fs.unlink);
const mkdirAsync = promisify(fs.mkdir);
const existsAsync = promisify(fs.exists);

// Function to handle prediction logic
const predictRecipeImage = async (req, res) => {
    try {
        if (!req.file || !req.file.path) {
            return res.status(400).json({ error: "No file uploaded" });
        }
        
        // Path to the uploaded image file
        const imagePath = req.file.path;
        const originalName = req.file.originalname;
        
        // Validate file type
        const fileExtension = path.extname(originalName).toLowerCase();
        const allowedExtensions = [".jpg", ".jpeg", ".png"];

        if (!allowedExtensions.includes(fileExtension)) {
            // Delete the uploaded file if it doesn't meet requirements
            try {
                await unlinkAsync(req.file.path);
            } catch (err) {
                console.error("Error deleting invalid file:", err);
            }
            return res.status(400).json({ error: "Invalid file type. Only JPG/PNG files are allowed." });
        }
        
        // Store the original filename to help with detection
        const originalFilename = originalName.toLowerCase();
        
        // Create uploads directory if it doesn't exist
        try {
            if (!await existsAsync('uploads')) {
                await mkdirAsync('uploads', { recursive: true });
                console.log("Created uploads directory");
            }
        } catch (err) {
            console.error("Error creating uploads directory:", err);
            // Continue anyway, the Python script will create it if needed
        }

        // Create a proper named version of the file with the original extension
        const namedImagePath = `uploads/${originalFilename}`;
        
        try {
            // Copy the file to a properly named version
            await fs.promises.copyFile(imagePath, namedImagePath);
            console.log(`Copied temporary file to ${namedImagePath}`);
            
            // Store original filename for Python script
            await writeFileAsync('uploads/original_filename.txt', originalFilename);
        } catch (err) {
            console.error("Error preparing image file:", err);
            // Continue anyway
>>>>>>> 78fbc03a
        }

        // Run the Python process
        return new Promise((resolve, reject) => {
            const scriptPath = './model/recipeImageClassification.py';
            
            // Check if Python script exists
            if (!fs.existsSync(scriptPath)) {
                console.error(`Python script not found at ${scriptPath}`);
                res.status(500).json({ error: "Recipe classification script not found" });
                cleanupFiles(imagePath);
                return resolve();
            }
            
            console.log(`Running Python script: ${scriptPath}`);
            const pythonProcess = spawn('python', [scriptPath], { encoding: 'utf-8' });

<<<<<<< HEAD
    // Rename the image file to a standard name
    fs.rename(imagePath, newImageName, (err) => {
        if (err) {
            console.error("Error renaming image:", err);
            return res.status(500).json({ error: "Internal server error while renaming image." });
        }

        const scriptPath = './model/recipeImageClassification.py'
        const pythonProcess = spawn('python', [scriptPath], { encoding: 'utf-8' });

        let output = '';

        pythonProcess.stdout.on('data', (data) => {
            output += data.toString();
        });

        pythonProcess.stderr.on('data', (data) => {
            console.error(`Error: ${data}`);
        });

        pythonProcess.on("close", (code) => {
            if (code === 0) {
                // Clean the output
                const cleanOutput = output.replace(/\x1b\[[0-9;]*m/g, '');

                // Split the cleaned output into lines and get the last line
                const lines = cleanOutput.split('\r\n').filter(line => line.trim() !== '');
                const result = lines[lines.length - 1].trim();

                // Send prediction back to the client
                res.status(200).json({ prediction: result });
            } else {
                console.error("Python script exited with code:", code);
                res.status(500).json({ error: "Internal server error" });
            }
        });
    });
=======
            let output = '';
            let errorOutput = '';

            pythonProcess.stdout.on('data', (data) => {
                output += data.toString();
            });

            pythonProcess.stderr.on('data', (data) => {
                const errorText = data.toString();
                errorOutput += errorText;
                
                // Only log genuine errors, not debug messages
                if (errorText.includes("ERROR:") && 
                    !errorText.includes("successfully") &&
                    !errorText.includes("libpng warning") &&
                    !errorText.includes("Allocating tensor")) {
                    console.error(`Python Error: ${errorText}`);
                }
            });
            
            pythonProcess.on("close", (code) => {
                console.log(`Python process exited with code: ${code}`);
                
                if (code === 0) {
                    try {
                        // Clean the output (remove ANSI color codes and select last line)
                        const cleanOutput = output.replace(/\x1b\[[0-9;]*m/g, '');

                        // Split the cleaned output into lines and get the last line that's not empty
                        const lines = cleanOutput.split(/\r?\n/).filter(line => line.trim() !== '');
                        const result = lines[lines.length - 1].trim();

                        if (!result) {
                            console.error("Python script returned empty result");
                            res.status(500).json({ error: "Recipe classification returned empty result" });
                        } else {
                            // Send prediction back to the client
                            res.status(200).json({ prediction: result });
                        }
                    } catch (error) {
                        console.error("Error processing Python output:", error);
                        res.status(500).json({ error: "Error processing recipe classification result" });
                    }
                } else {
                    // Check for specific error messages to provide better feedback
                    if (errorOutput.includes("Model file not found")) {
                        res.status(500).json({ 
                            error: "Recipe classification model not found. Please ensure the AI model is properly installed." 
                        });
                    } else if (errorOutput.includes("No file uploaded") || errorOutput.includes("Cannot open image file")) {
                        res.status(400).json({ error: "Unable to process the uploaded image" });
                    } else {
                        console.error("Python script exited with error code:", code);
                        console.error("Error output:", errorOutput);
                        res.status(500).json({ error: "Internal server error during image classification" });
                    }
                }
                
                // Clean up the temporary file after processing
                cleanupFiles(imagePath);
                resolve();
            });

            pythonProcess.on("error", (err) => {
                console.error("Error running Python script:", err);
                res.status(500).json({ error: "Failed to run image classification process" });
                cleanupFiles(imagePath);
                resolve();
            });
            
            // Set a timeout to prevent hanging requests
            const timeout = setTimeout(() => {
                console.error("Python process timeout - killing process");
                pythonProcess.kill();
                if (!res.headersSent) {
                    res.status(500).json({ error: "Recipe classification timed out" });
                }
                cleanupFiles(imagePath);
                resolve();
            }, 30000); // 30 second timeout
            
            pythonProcess.on('close', () => {
                clearTimeout(timeout);
            });
        });
    } catch (error) {
        console.error("Unexpected error in predictRecipeImage:", error);
        if (!res.headersSent) {
            res.status(500).json({ error: "Unexpected error during image processing" });
        }
        if (req.file && req.file.path) {
            cleanupFiles(req.file.path);
        }
    }
>>>>>>> 78fbc03a
};

// Helper function to clean up temporary files
async function cleanupFiles(tempFilePath) {
    try {
        // Check if file exists before trying to delete
        if (fs.existsSync(tempFilePath)) {
            await unlinkAsync(tempFilePath);
            console.log(`Cleaned up temporary file: ${tempFilePath}`);
        }
    } catch (err) {
        console.error(`Error cleaning up temporary file ${tempFilePath}:`, err);
    }
}

module.exports = predictRecipeImage;<|MERGE_RESOLUTION|>--- conflicted
+++ resolved
@@ -7,7 +7,7 @@
 const path = require("path");
 const { promisify } = require("util");
 
-<<<<<<< HEAD
+
 // Function to handle prediction logic
 const predictRecipeImage = (req, res) => {
 
@@ -20,7 +20,7 @@
         if (err) {
             console.error("Error reading image file:", err);
             return res.status(500).json({ error: "Internal server error" });
-=======
+
 // Convert fs callbacks to promises
 const readFileAsync = promisify(fs.readFile);
 const writeFileAsync = promisify(fs.writeFile);
@@ -80,7 +80,7 @@
         } catch (err) {
             console.error("Error preparing image file:", err);
             // Continue anyway
->>>>>>> 78fbc03a
+
         }
 
         // Run the Python process
@@ -98,7 +98,7 @@
             console.log(`Running Python script: ${scriptPath}`);
             const pythonProcess = spawn('python', [scriptPath], { encoding: 'utf-8' });
 
-<<<<<<< HEAD
+
     // Rename the image file to a standard name
     fs.rename(imagePath, newImageName, (err) => {
         if (err) {
@@ -136,7 +136,7 @@
             }
         });
     });
-=======
+
             let output = '';
             let errorOutput = '';
 
@@ -231,7 +231,7 @@
             cleanupFiles(req.file.path);
         }
     }
->>>>>>> 78fbc03a
+
 };
 
 // Helper function to clean up temporary files
