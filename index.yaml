openapi: 3.0.0
info:
  title: NutriHelp API
  version: 1.0.0
servers:
  - url: http://localhost/api
paths:
  /upload:
    post:
      summary: Upload a file
      description: Upload JPG, PNG, or PDF (max 5MB, limited to 5 uploads per 10 minutes)
      requestBody:
        required: true
        content:
          multipart/form-data:
            schema:
              type: object
              properties:
                file:
                  type: string
                  format: binary
      responses:
        '200':
          description: File uploaded successfully
        '400':
          description: Upload failed due to size/type restriction
        '429':
          description: Too many uploads from this IP (rate limit exceeded)
  /appointments:
    post:
      summary: Save appointment data
      description: Receives a user ID, date, time, and description, and saves the appointment data
      requestBody:
        required: true
        content:
          application/json:
            schema:
              $ref: '#/components/schemas/Appointment'
      responses:
        '201':
          description: Appointment saved successfully
          content:
            application/json:
              schema:
                $ref: '#/components/schemas/SuccessResponse'
        '400':
          description: Bad request - missing required fields
          content:
            application/json:
              schema:
                $ref: '#/components/schemas/ErrorResponse'
        '500':
          description: Internal server error
          content:
            application/json:
              schema:
                $ref: '#/components/schemas/ErrorResponse'
    get:
      summary: Retrieve all appointment data
      description: Returns a JSON array containing all appointments
      responses:
        '200':
          description: Appointments fetched successfully
          content:
            application/json:
              schema:
                type: array
                items:
                  $ref: '#/components/schemas/Appointment'
        '500':
          description: Internal server error
          content:
            application/json:
              schema:
                $ref: '#/components/schemas/ErrorResponse'
  /contactus:
    post:
      summary: Contact us
      description: Receives a contact request
      requestBody:
        required: true
        content:
          application/json:
            schema:
              $ref: '#/components/schemas/ContactRequest'
      responses:
        '201':
          description: Data received successfully
          content:
            application/json:
              schema:
                $ref: '#/components/schemas/SuccessResponse'
        '400':
          description: Bad request - missing required fields
          content:
            text/plain:
              schema:
                $ref: '#/components/schemas/ErrorResponse'
        '500':
          description: Internal server error
          content:
            application/json:
              schema:
                $ref: '#/components/schemas/ErrorResponse'
  /fooddata/dietaryrequirements:
    get:
      summary: Get dietary requirements
      description: Retrieves a list of dietary requirements
      responses:
        '200':
          description: List of dietary requirements
          content:
            application/json:
              schema:
                $ref: '#/components/schemas/IDNamePair'
        '500':
          description: Internal server error
          content:
            application/json:
              schema:
                $ref: '#/components/schemas/ErrorResponse'
  /fooddata/cuisines:
    get:
      summary: Get cuisines
      description: Retrieves a list of cuisines
      responses:
        '200':
          description: List of cuisines
          content:
            application/json:
              schema:
                $ref: '#/components/schemas/IDNamePair'
        '500':
          description: Internal server error
          content:
            application/json:
              schema:
                $ref: '#/components/schemas/ErrorResponse'
  /fooddata/allergies:
    get:
      summary: Get allergies
      description: Retrieves a list of allergies
      responses:
        '200':
          description: List of allergies
          content:
            application/json:
              schema:
                $ref: '#/components/schemas/IDNamePair'
        '500':
          description: Internal server error
          content:
            application/json:
              schema:
                $ref: '#/components/schemas/ErrorResponse'
  /fooddata/ingredients:
    get:
      summary: Get ingredients
      description: Retrieves a list of ingredients (name and ID only)
      responses:
        '200':
          description: List of ingredients
          content:
            application/json:
              schema:
                $ref: '#/components/schemas/IDNamePair'
        '500':
          description: Internal server error
          content:
            application/json:
              schema:
                $ref: '#/components/schemas/ErrorResponse'
  /fooddata/cookingmethods:
    get:
      summary: Get cooking methods
      description: Retrieves a list of cooking methods
      responses:
        '200':
          description: List of cooking methods
          content:
            application/json:
              schema:
                $ref: '#/components/schemas/IDNamePair'
        '500':
          description: Internal server error
          content:
            application/json:
              schema:
                $ref: '#/components/schemas/ErrorResponse'
  /fooddata/spicelevels:
    get:
      summary: Get spice levels
      description: Retrieves a list of spice levels
      responses:
        '200':
          description: List of spice levels
          content:
            application/json:
              schema:
                $ref: '#/components/schemas/IDNamePair'
        '500':
          description: Internal server error
          content:
            application/json:
              schema:
                $ref: '#/components/schemas/ErrorResponse'
  /fooddata/healthconditions:
    get:
      summary: Get health conditions
      description: Retrieves a list of health conditions
      responses:
        '200':
          description: List of health conditions
          content:
            application/json:
              schema:
                $ref: '#/components/schemas/IDNamePair'
        '500':
          description: Internal server error
          content:
            application/json:
              schema:
                $ref: '#/components/schemas/ErrorResponse'
  /imageClassification:
    post:
      summary: Image classification
      description: Receives an image and classifies it
      requestBody:
        required: true
        content:
          multipart/form-data:
            schema:
              type: object
              properties:
                image:
                  type: string
                  format: binary
      responses:
        '200':
          description: Image classified successfully
          content:
            application/json:
              schema:
                type: object
                properties:
                  prediction:
                    type: string
                    example: "Avocado:~160 calories per 100 grams"
        '400':
          description: Bad request - missing image
          content:
            application/json:
              schema:
                $ref: '#/components/schemas/ErrorResponse'
        '500':
          description: Internal server error
          content:
            application/json:
              schema:
                $ref: '#/components/schemas/ErrorResponse'
  /recipeImageClassification:
    post:
      summary: Recipe image classification
      description: Receives an image of a recipe and classifies it
      requestBody:
        required: true
        content:
          multipart/form-data:
            schema:
              type: object
              properties:
                image:
                  type: string
                  format: binary
      responses:
        '200':
          description: Image classified successfully
          content:
            application/json:
              schema:
                type: object
                properties:
                  prediction:
                    type: string
                    example: "Lasagna"
        '400':
          description: Bad request - missing image
          content:
            application/json:
              schema:
                $ref: '#/components/schemas/ErrorResponse'
        '500':
          description: Internal server error
          content:
            application/json:
              schema:
                $ref: '#/components/schemas/ErrorResponse'
  /login:
    post:
      summary: User login
      description: Authenticates user and returns a JWT token
      requestBody:
        required: true
        content:
          application/json:
            schema:
              $ref: '#/components/schemas/LoginRequest'
      responses:
        '200':
          description: Login successful, JWT token returned
          content:
            application/json:
              schema:
                type: object
                properties:
                  token:
                    $ref: '#/components/schemas/JWTResponse'
                  user:
                    $ref: '#/components/schemas/UserResponse'
        '400':
          description: Email and password are required
          content:
            application/json:
              schema:
                $ref: '#/components/schemas/ErrorResponse'
        '401':
          description: Invalid email or password
          content:
            application/json:
              schema:
                $ref: '#/components/schemas/ErrorResponse'
        '500':
          description: Internal server error
          content:
            application/json:
              schema:
                $ref: '#/components/schemas/ErrorResponse'
  /login/mfa:
    post:
      summary: Multi-factor authentication
      description: Authenticates user with multi-factor authentication
      requestBody:
        required: true
        content:
          application/json:
            schema:
              $ref: '#/components/schemas/LoginWithMFARequest'
      responses:
        '200':
          description: MFA successful, JWT token returned
          content:
            application/json:
              schema:
                type: object
                properties:
                  token:
                    $ref: '#/components/schemas/JWTResponse'
                  user:
                    $ref: '#/components/schemas/UserResponse'
        '400':
          description: Email and password are required
          content:
            application/json:
              schema:
                $ref: '#/components/schemas/ErrorResponse'
        '401':
          description: Invalid email or password
          content:
            application/json:
              schema:
                $ref: '#/components/schemas/ErrorResponse'
        '500':
          description: Internal server error
          content:
            application/json:
              schema:
                $ref: '#/components/schemas/ErrorResponse'
  /mealplan:
    get:
      summary: Get meal plan
      description: Retrieves a meal plan for the user
      # TODO should not use requestBody for GET
      requestBody:
        required: true
        content:
          application/json:
            schema:
              type: object
              properties:
                id:
                  type: integer
                user_id:
                  type: integer
      responses:
        '200':
          description: Meal plan fetched successfully
          content:
            application/json:
              schema:
                $ref: '#/components/schemas/CreateMealPlanRequest'
        '500':
          description: Internal server error
          content:
            application/json:
              schema:
                $ref: '#/components/schemas/ErrorResponse'
    post:
      summary: Save meal plan
      description: Receives a meal plan and saves it
      requestBody:
        required: true
        content:
          application/json:
            schema:
              $ref: '#/components/schemas/MealPlanResponse'
      responses:
        '201':
          description: Meal plan saved successfully
          content:
            application/json:
              schema:
                $ref: '#/components/schemas/SuccessResponse'
        '400':
          description: Bad request - missing required fields
          content:
            application/json:
              schema:
                $ref: '#/components/schemas/ErrorResponse'
        '500':
          description: Internal server error
          content:
            application/json:
              schema:
                $ref: '#/components/schemas/ErrorResponse'
    delete:
      summary: Delete meal plan
      description: Deletes the user's meal plan
      requestBody:
        required: true
        content:
          application/json:
            schema:
              type: object
              properties:
                id:
                  type: integer
                user_id:
                  type: integer
      responses:
        '204':
          description: Meal plan deleted successfully
          content:
            application/json:
              schema:
                $ref: '#/components/schemas/SuccessResponse'
        '400':
          description: Bad request - missing required fields
          content:
            application/json:
              schema:
                $ref: '#/components/schemas/ErrorResponse'
        '500':
          description: Internal server error
          content:
            application/json:
              schema:
                $ref: '#/components/schemas/ErrorResponse'
  /recipe:
    post:
      summary: Get all recipes
      description: Retrieves recipes for a given user ID
      requestBody:
        required: true
        content:
          application/json:
            schema:
              type: object
              properties:
                user_id:
                  type: integer
      responses:
        '200':
          description: Recipe fetched successfully
          content:
            application/json:
              schema:
                type: object
                properties:
                  recipes:
                    type: array
                    items:
                      type: object
                      properties:
                        id:
                          type: integer
                        created_at:
                          type: string
                        recipe_name:
                          type: string
                        cuisine_id:
                          type: integer
                        total_servings:
                          type: integer
                        preparation_time:
                          type: integer
                        ingredients:
                          type: object
                          properties:
                            id:
                              type: array
                              items:
                                type: integer
                            quantity:
                              type: array
                              items:
                                type: integer
                            category:
                              type: array
                              items:
                                type: string
                            name:
                              type: array
                              items:
                                type: string
                        instructions:
                          type: string
                        calories:
                          type: number
                        fat:
                          type: number
                        carbohydrates:
                          type: number
                        protein:
                          type: number
                        fiber:
                          type: number
                        vitamin_a:
                          type: number
                        vitamin_b:
                          type: number
                        vitamin_c:
                          type: number
                        vitamin_d:
                          type: number
                        sodium:
                          type: number
                        sugar:
                          type: number
                        cuisine_name:
                          type: string

        '400':
          description: User ID is required
          content:
            application/json:
              schema:
                $ref: '#/components/schemas/ErrorResponse'
        '404':
          description: Recipes, ingredients, or cuisines not found
          content:
            application/json:
              schema:
                $ref: '#/components/schemas/ErrorResponse'
        '500':
          description: Internal server error
          content:
            application/json:
              schema:
                $ref: '#/components/schemas/ErrorResponse'
  /signup:
    post:
      summary: User signup
      description: Registers a new user with an email and password
      requestBody:
        required: true
        content:
          application/json:
            schema:
              $ref: '#/components/schemas/SignupRequest'
      responses:
        '201':
          description: User created successfully
          content:
            application/json:
              schema:
                $ref: '#/components/schemas/SuccessResponse'
        '400':
          description: Bad request - either missing email/password or user already exists
          content:
            application/json:
              schema:
                $ref: '#/components/schemas/ErrorResponse'
        '500':
          description: Internal server error
          content:
            application/json:
              schema:
                $ref: '#/components/schemas/ErrorResponse'
  /userfeedback:
    post:
      summary: User feedback
      description: Receives user feedback
      requestBody:
        required: true
        content:
          application/json:
            schema:
              $ref: '#/components/schemas/FeedbackRequest'
      responses:
        '201':
          description: Feedback received successfully
          content:
            application/json:
              schema:
                $ref: '#/components/schemas/SuccessResponse'
        '400':
          description: Bad request - missing required fields
          content:
            application/json:
              schema:
                $ref: '#/components/schemas/ErrorResponse'
        '500':
          description: Internal server error
          content:
            application/json:
              schema:
                $ref: '#/components/schemas/ErrorResponse'
  /user/preferences:
    get:
      summary: Get user preferences
      description: Retrieves a list of user preferences
      security:
        - BearerAuth: [ ]
      responses:
        '200':
          description: List of user preferences
          content:
            application/json:
              schema:
                type: object
                properties:
                  dietary_requirements:
                    type: array
                    items:
                      $ref: '#/components/schemas/IDNamePair'
                  allergies:
                    type: array
                    items:
                      $ref: '#/components/schemas/IDNamePair'
                  cuisines:
                    type: array
                    items:
                      $ref: '#/components/schemas/IDNamePair'
                  dislikes:
                    type: array
                    items:
                      $ref: '#/components/schemas/IDNamePair'
                  health_conditions:
                    type: array
                    items:
                      $ref: '#/components/schemas/IDNamePair'
                  spice_levels:
                    type: array
                    items:
                      $ref: '#/components/schemas/IDNamePair'
                  cooking_methods:
                    type: array
                    items:
                      $ref: '#/components/schemas/IDNamePair'
              examples:
                userPreferences:
                  value:
                    dietary_requirements:
                      - id: 1
                        name: "Vegetarian"
                    allergies:
                      - id: 1
                        name: "Peanuts"
                    cuisines:
                      - id: 2
                        name: "French"
                      - id: 5
                        name: "Italian"
                    dislikes:
                      - id: 4
                        name: "Chicken Thigh Fillets"
                    health_conditions: [ ]
                    spice_levels:
                      - id: 1
                        name: "Mild"
                      - id: 2
                        name: "Medium"
                    cooking_methods:
                      - id: 1
                        name: "Bake"
                      - id: 4
                        name: "Grill"
        '400':
          description: User ID is required
          content:
            application/json:
              schema:
                $ref: '#/components/schemas/ErrorResponse'
        '404':
          description: User preferences not found
          content:
            application/json:
              schema:
                $ref: '#/components/schemas/ErrorResponse'
        '500':
          description: Internal server error
          content:
            application/json:
              schema:
                $ref: '#/components/schemas/ErrorResponse'
    post:
      summary: Update user preferences
      description: Updates the user's preferences
      security:
        - BearerAuth: [ ]
      requestBody:
        required: true
        content:
          application/json:
            schema:
              type: object
              properties:
                dietary_requirements:
                  type: array
                  items:
                    type: integer
                allergies:
                  type: array
                  items:
                    type: integer
                cuisines:
                  type: array
                  items:
                    type: integer
                dislikes:
                  type: array
                  items:
                    type: integer
                health_conditions:
                  type: array
                  items:
                    type: integer
                spice_levels:
                  type: array
                  items:
                    type: integer
                cooking_methods:
                  type: array
                  items:
                    type: integer
            example:
              dietary_requirements: [ 1, 2, 4 ]
              allergies: [ 1 ]
              cuisines: [ 2, 5 ]
              dislikes: [ 4 ]
              health_conditions: [ ]
              spice_levels: [ 1, 2 ]
              cooking_methods: [ 1, 4, 5 ]
      responses:
        '204':
          description: User preferences updated successfully
          content:
            application/json:
              schema:
                $ref: '#/components/schemas/SuccessResponse'
        '400':
          description: User ID is required or Request body is required
          content:
            application/json:
              schema:
                $ref: '#/components/schemas/ErrorResponse'
        '500':
          description: Internal server error
          content:
            application/json:
              schema:
                $ref: '#/components/schemas/ErrorResponse'
  /userprofile:
    get:
      summary: Get user profile
      description: Retrieves the user's profile
      # TODO should not use requestBody for GET
      requestBody:
        required: true
        content:
          application/json:
            schema:
              type: object
              properties:
                email:
                  type: string
      responses:
        '200':
          description: User profile fetched successfully
          content:
            application/json:
              schema:
                $ref: '#/components/schemas/UserProfileResponse'
        '400':
          description: Email is required
          content:
            application/json:
              schema:
                $ref: '#/components/schemas/ErrorResponse'
        '500':
          description: Internal server error
          content:
            application/json:
              schema:
                $ref: '#/components/schemas/ErrorResponse'
    put:
      summary: Update user profile
      description: Updates the user's profile
      requestBody:
        required: true
        content:
          application/json:
            schema:
              $ref: '#/components/schemas/UserUpdateRequest'
      responses:
        '204':
          description: User profile updated successfully
          content:
            application/json:
              schema:
                $ref: '#/components/schemas/SuccessResponse'
        '400':
          description: User ID is required or Request body is required
          content:
            application/json:
              schema:
                $ref: '#/components/schemas/ErrorResponse'
        '500':
          description: Internal server error
          content:
            application/json:
              schema:
                $ref: '#/components/schemas/ErrorResponse'
  
  /notifications:
    post:
      summary: Create a new notification
      description: Creates a new notification for a specific user.
      requestBody:
        required: true
        content:
          application/json:
            schema:
              type: object
              properties:
                user_id:
                  type: integer
                  description: Unique identifier of the user.
                type:
                  type: string
                  description: Type of notification (e.g., Email, Server, Phone).
                content:
                  type: string
                  description: Content of the notification.
              required:
                - user_id
                - type
                - content
            example:
              user_id: 123
              type: "Email"
              content: "This is a test notification"
      responses:
        201:
          description: Notification created successfully
          content:
            application/json:
              schema:
                type: object
                properties:
                  message:
                    type: string
                  notification:
                    type: object
                    properties:
                      simple_id:
                        type: integer
                      user_id:
                        type: integer
                      type:
                        type: string
                      content:
                        type: string
                      status:
                        type: string
                      timestamp:
                        type: string
                        format: date-time
        400:
          description: Bad Request - Missing required fields
        500:
          description: Internal Server Error

  /notifications/{user_id}:
    get:
      summary: Get all notifications for a specific user
      description: Retrieves all notifications associated with a specific `user_id`.
      parameters:
        - in: path
          name: user_id
          required: true
          schema:
            type: integer
          description: Unique identifier of the user.
      responses:
        200:
          description: List of notifications for the user
          content:
            application/json:
              schema:
                type: array
                items:
                  type: object
                  properties:
                    simple_id:
                      type: integer
                    user_id:
                      type: integer
                    type:
                      type: string
                    content:
                      type: string
                    status:
                      type: string
                    timestamp:
                      type: string
                      format: date-time
        404:
          description: No notifications found for the user
        500:
          description: Internal Server Error

  /notifications/{simple_id}:
    delete:
      summary: Delete a specific notification by simple ID
      description: Deletes a notification identified by its `simple_id` (integer).
      parameters:
        - in: path
          name: simple_id
          required: true
          schema:
            type: integer
          description: Simple identifier (integer) of the notification.
      responses:
        200:
          description: Notification deleted successfully
          content:
            application/json:
              schema:
                type: object
                properties:
                  message:
                    type: string
                    example: "Notification deleted successfully"
        404:
          description: Notification not found
        500:
          description: Internal Server Error

    put:
      summary: Update notification status by simple ID
      description: Updates the status of a notification identified by its `simple_id` (integer).
      parameters:
        - in: path
          name: simple_id
          required: true
          schema:
            type: integer
          description: Simple identifier (integer) of the notification.
      requestBody:
        required: true
        content:
          application/json:
            schema:
              type: object
              properties:
                status:
                  type: string
                  description: New status for the notification (e.g., "read" or "unread").
              required:
                - status
            example:
              status: "read"
      responses:
        200:
          description: Notification updated successfully
          content:
            application/json:
              schema:
                type: object
                properties:
                  message:
                    type: string
                  notification:
                    type: object
                    properties:
                      simple_id:
                        type: integer
                      user_id:
                        type: integer
                      type:
                        type: string
                      content:
                        type: string
                      status:
                        type: string
                      timestamp:
                        type: string
                        format: date-time
        404:
          description: Notification not found
        500:
          description: Internal Server Error
  /substitution/ingredient/{ingredientId}:
    get:
      summary: Get ingredient substitutions
      description: Retrieves substitution options for a specific ingredient, with optional filtering by allergies, dietary requirements, and health conditions.
      parameters:
        - name: ingredientId
          in: path
          required: true
          description: ID of the ingredient to find substitutions for
          schema:
            type: integer
        - name: allergies
          in: query
          required: false
          description: List of allergy IDs to exclude from substitutions. Pass as a comma-separated string.
          schema:
            type: string
            example: "2,3"
        - name: dietaryRequirements
          in: query
          required: false
          description: List of dietary requirement IDs to filter substitutions by. Pass as a comma-separated string.
          schema:
            type: string
            example: "1,4"
        - name: healthConditions
          in: query
          required: false
          description: List of health condition IDs to consider for substitutions. Pass as a comma-separated string.
          schema:
            type: string
            example: "2,5"
      responses:
        '200':
          description: Substitution options retrieved successfully
          content:
            application/json:
              schema:
                $ref: '#/components/schemas/IngredientSubstitutionResponse'
        '400':
          description: Bad request - missing ingredient ID
          content:
            application/json:
              schema:
                $ref: '#/components/schemas/ErrorResponse'
        '404':
          description: Ingredient not found
          content:
            application/json:
              schema:
                $ref: '#/components/schemas/ErrorResponse'
        '500':
          description: Internal server error
          content:
            application/json:
              schema:
                $ref: '#/components/schemas/ErrorResponse'
  /filter:
    get:
      summary: Filter recipes
      description: Retrieve recipes filtered by dietary preferences and allergens.
      tags:
        - Recipes
      parameters:
        - name: allergies
          in: query
          description: List of allergens to exclude from the recipes. Pass as a comma-separated string or array.
          required: false
          schema:
            type: string
            example: Peanut,Soy
        - name: dietary
          in: query
          description: Dietary preference to filter by (e.g., vegan, vegetarian).
          required: false
          schema:
            type: string
            example: vegan
        - name: include_details
          in: query
          required: false
          description: Whether to include full relationship details
          schema:
            type: string
            enum: [true, false]
            default: true
      responses:
        '200':
          description: Filtered recipes
          content:
            application/json:
              schema:
                type: array
                items:
                  type: object
                  properties:
                    id:
                      type: integer
                      description: Recipe ID
                      example: 1
                    name:
                      type: string
                      description: Name of the recipe
                      example: Vegan Salad
                    recipe_ingredients:
                      type: array
                      description: Ingredients used in the recipe
                      items:
                        type: object
                        properties:
                          ingredient_id:
                            type: integer
                            description: ID of the ingredient
                            example: 3
                          ingredients:
                            type: object
                            properties:
                              name:
                                type: string
                                description: Name of the ingredient
                                example: Lettuce
                              allergen:
                                type: string
                                description: Allergen associated with the ingredient
                                example: null
                              dietary_flag:
                                type: string
                                description: Dietary classification of the ingredient
                                example: vegan
        '400':
          description: Error in filtering recipes
          content:
            application/json:
              schema:
                type: object
                properties:
                  error:
                    type: string
                    description: Error message
                    example: "Allergy type not found"    

  /auth/log-login-attempt:
    post:
      summary: Log a login attempt
      description: Records a login attempt in the auth_logs table with email, user ID (optional), IP, timestamp, and success status.
      requestBody:
        required: true
        content:
          application/json:
            schema:
              $ref: '#/components/schemas/LoginLog'
      responses:
        '201':
          description: Login attempt logged successfully
          content:
            application/json:
              schema:
                $ref: '#/components/schemas/SuccessResponse'
        '400':
          description: Bad request - missing required fields
          content:
            application/json:
              schema:
                $ref: '#/components/schemas/ErrorResponse'
        '500':
          description: Internal server error
          content:
            application/json:
              schema:
                $ref: '#/components/schemas/ErrorResponse'

  /recipe/cost/{recipe_id}:
  /recipe/cost:
    post:
      summary: Estimate recipe cost
      description: Estimates the cost of a given recipe
      requestBody:
        required: true
        content:
          application/json:
            schema:
              $ref: '#/components/schemas/RecipeCostEstimationRequest'
      responses:
        '200':
          description: Cost estimation successful
          content:
            application/json:
              schema:
                $ref: '#/components/schemas/RecipeCostEstimationResponse'
        '400':
          description: Bad request - invalid recipe data
          content:
            application/json:
              schema:
                $ref: '#/components/schemas/ErrorResponse'
        '500':
          description: Internal server error
          content:
            application/json:
              schema:
                $ref: '#/components/schemas/ErrorResponse'
  /health-news:
    get:
      summary: Calculate estimated cost for a recipe
      description: Returns JSON array containing total cost and corresponding ingredients price
      summary: Unified Health News API
      description: Comprehensive API for health news management with multiple actions and flexible filtering
      parameters:
        - in: path
          name: recipe_id
          required: true
        - name: action
          in: query
          required: false
          description: |
            Action to perform (optional - API will auto-detect based on provided parameters):
              - "filter" (default): Filter health news articles using flexible criteria
              - "getById": Get specific health news by ID (requires id parameter)
              - "getByCategory": Get news by category (requires categoryId parameter)
              - "getByAuthor": Get news by author (requires authorId parameter)
              - "getByTag": Get news by tag (requires tagId parameter)
              - "getAllCategories": Get all categories
              - "getAllAuthors": Get all authors
              - "getAllTags": Get all tags
          schema:
            type: string
            enum: [filter, getAll, getById, getByCategory, getByAuthor, getByTag, getAllCategories, getAllAuthors, getAllTags]
            default: filter
        - name: id
          in: query
          required: false
          description: Health news ID
          schema:
            type: string
            format: uuid
        - name: categoryId
          in: query
          required: false
          description: Category ID
          schema:
            type: string
            format: uuid
        - name: authorId
          in: query
          required: false
          description: Author ID
          schema:
            type: string
            format: uuid
        - name: tagId
          in: query
          required: false
          description: Tag ID
          schema:
            type: string
            format: uuid
        - name: title
          in: query
          required: false
          description: Filter news by title (partial match)
          schema:
            type: string
        - name: content
          in: query
          required: false
          description: Filter news by content (partial match)
          schema:
            type: string
        - name: author_name
          in: query
          required: false
          description: Filter news by author name (partial match)
          schema:
            type: string
        - name: category_name
          in: query
          required: false
          description: Filter news by category name (partial match)
          schema:
            type: string
        - name: tag_name
          in: query
          required: false
          description: Filter news by tag name (partial match)
          schema:
            type: string
        - name: start_date
          in: query
          required: false
          description: Filter news published on or after this date (ISO format)
          schema:
            type: string
            format: date-time
        - name: end_date
          in: query
          required: false
          description: Filter news published on or before this date (ISO format)
          schema:
            type: string
            format: date-time
        - name: sort_by
          in: query
          required: false
          description: Field to sort by
          schema:
            type: string
            default: published_at
        - name: sort_order
          in: query
          required: false
          description: Sort order
          schema:
            type: string
            enum: [asc, desc]
            default: desc
        - name: limit
          in: query
          required: false
          description: Number of records to return
          schema:
            type: integer
          description: Integer ID of the recipe for cost calculation
            default: 20
        - name: page
          in: query
          required: false
          description: Page number for pagination
          schema:
            type: integer
            default: 1
        - name: include_details
          in: query
          required: false
          description: Whether to include full relationship details
          schema:
            type: string
            enum: [true, false]
            default: true
      responses:
        '200':
          description: Calculate cost successfully
          description: Successfully retrieved requested data
          content:
            application/json:
              schema:
                $ref: '#/components/schemas/EstimatedCost'
                type: object
                properties:
                  success:
                    type: boolean
                    example: true
                  data:
                    oneOf:
                      - type: array
                        items:
                          $ref: '#/components/schemas/HealthNews'
                      - $ref: '#/components/schemas/HealthNews'
                      - type: array
                        items:
                          $ref: '#/components/schemas/Category'
                      - type: array
                        items:
                          $ref: '#/components/schemas/Author'
                      - type: array
                        items:
                          $ref: '#/components/schemas/Tag'
                  pagination:
                    type: object
                    properties:
                      total:
                        type: integer
                        example: 48
                      page:
                        type: integer
                        example: 1
                      limit:
                        type: integer
                        example: 20
                      total_pages:
                        type: integer
                        example: 3
    post:
      summary: Unified Health News Creation API
      description: Create health news articles and related entities
      parameters:
        - name: action
          in: query
          required: false
          description: |
            Action to perform:
              - "createNews" (default): Create a new health news article
              - "createCategory": Create a new category
              - "createAuthor": Create a new author
              - "createTag": Create a new tag
          schema:
            type: string
            enum: [createNews, createCategory, createAuthor, createTag]
            default: createNews
      requestBody:
        required: true
        content:
          application/json:
            schema:
              oneOf:
                - type: object
                  properties:
                    title:
                      type: string
                      example: "Diet and Health: How to Plan Your Daily Meals"
                    summary:
                      type: string
                      example: "This article explains how to maintain health through proper meal planning"
                    content:
                      type: string
                      example: "Proper eating habits are essential for health."
                    author_id:
                      type: string
                      format: uuid
                      example: "123e4567-e89b-12d3-a456-426614174001"
                    category_id:
                      type: string
                      format: uuid
                      example: "123e4567-e89b-12d3-a456-426614174003"
                  required:
                    - title
                    - content
                - type: object
                  properties:
                    name:
                      type: string
                      example: "Nutrition"
                    description:
                      type: string
                      example: "Articles about food nutrition"
                  required:
                    - name
                - type: object
                  properties:
                    name:
                      type: string
                      example: "Dr. Smith"
                    bio:
                      type: string
                      example: "Nutrition expert with 20 years of experience"
                  required:
                    - name
                - type: object
                  properties:
                    name:
                      type: string
                      example: "Weight Loss"
                  required:
                    - name
      responses:
        '201':
          description: Resource created successfully
          content:
            application/json:
              schema:
                type: object
                properties:
                  success:
                    type: boolean
                    example: true
                  data:
                    type: object
                    properties:
                      id:
                        type: string
                        example: "123e4567-e89b-12d3-a456-426614174000"
                      title:
                        type: string
                        example: "Diet and Health: How to Plan Your Daily Meals"
    put:
      summary: Update Health News
      description: Update health news articles
      parameters:
        - name: id
          in: query
          required: true
          description: Health news ID
          schema:
            type: string
            format: uuid
      requestBody:
        required: true
        content:
          application/json:
            schema:
              type: object
              properties:
                title:
                  type: string
                  example: "Diet and Health: How to Plan Your Daily Meals (Updated)"
                summary:
                  type: string
                  example: "This article explains how to maintain health through proper meal planning"
      responses:
        '200':
          description: Health news updated successfully
          content:
            application/json:
              schema:
                type: object
                properties:
                  success:
                    type: boolean
                    example: true
                  data:
                    $ref: '#/components/schemas/HealthNews'
        '400':
          description: Bad request - missing required parameter
          content:
            application/json:
              schema:
                $ref: '#/components/schemas/ErrorResponse'
        '404':
          description: Health news not found
          content:
            application/json:
              schema:
                $ref: '#/components/schemas/ErrorResponse'
        '500':
          description: Internal server error
          content:
            application/json:
              schema:
                $ref: '#/components/schemas/ErrorResponse'
    delete:
      summary: Delete Health News
      description: Delete health news articles
      parameters:
        - name: id
          in: query
          required: true
          description: Health news ID
          schema:
            type: string
            format: uuid
      responses:
        '200':
          description: Health news deleted successfully
          content:
            application/json:
              schema:
                type: object
                properties:
                  success:
                    type: boolean
                    example: true
                  message:
                    type: string
                    example: Health news successfully deleted
        '400':
          description: Bad request - missing required parameter
          content:
            application/json:
              schema:
                $ref: '#/components/schemas/ErrorResponse'
        '404':
          description: Health news not found
          content:
            application/json:
              schema:
                $ref: '#/components/schemas/ErrorResponse'
        '500':
          description: Internal server error
          content:
            application/json:
              schema:
                $ref: '#/components/schemas/ErrorResponse'
  /recipe/cost/{recipe_id}/{exclude_ids}:
    get:
      summary: Calculate estimated cost for a recipe, with option for excluding ingredients
      description: Returns JSON array containing total cost and corresponding ingredients price
      parameters:
        - in: path
          name: recipe_id
          required: true
          schema:
            type: integer
          description: Integer ID of the recipe for cost calculation
        - in: path
          name: exclude_ids
          required: true
          schema:
            type: string
          description: List of ingredient ids to be excluded, separated by commas
      responses:
        '200':
          description: Calculate cost successfully
          content:
            application/json:
              schema:
                $ref: '#/components/schemas/EstimatedCost'
        '500':
          description: Internal server error
          content:
            application/json:
              schema:
                $ref: '#/components/schemas/ErrorResponse'
  /recipe/nutritionlog:
    get:
      summary: Get full nutrition info for a recipe by name
      description: Returns nutritional values of a recipe based on recipe_name
      parameters:
        - in: query
          name: name
          schema:
            type: string
          required: true
          description: The name of the recipe to search (case-insensitive)
      responses:
        '200':
          description: Nutritional info returned successfully
          content:
            application/json:
              schema:
                type: object
                properties:
                  recipe_name:
                    type: string
                  calories:
                    type: number
                  fat:
                    type: number
                  carbohydrates:
                    type: number
                  protein:
                    type: number
                  fiber:
                    type: number
                  vitamin_a:
                    type: number
                  vitamin_b:
                    type: number
                  vitamin_c:
                    type: number
                  vitamin_d:
                    type: number
                  sodium:
                    type: number
                  sugar:
                    type: number
        '400':
          description: Missing recipe name query parameter
        '404':
          description: Recipe not found
        '500':
          description: Internal server error                  
  /recipe/cost/{recipe_id}/{exclude_ids}:
    get:
      summary: Calculate estimated cost for a recipe, with option for excluding ingredients
      description: Returns JSON array containing total cost and corresponding ingredients price
      parameters:
        - in: path
          name: recipe_id
          required: true
          schema:
            type: integer
          description: Integer ID of the recipe for cost calculation
        - in: path
          name: exclude_ids
          required: true
          schema:
            type: string
          description: List of ingredient ids to be excluded, separated by commas
      responses:
        '200':
          description: Calculate cost successfully
          content:
            application/json:
              schema:
                $ref: '#/components/schemas/EstimatedCost'
        '500':
          description: Internal server error
          content:
            application/json:
              schema:
                $ref: '#/components/schemas/ErrorResponse'
  /healthArticles:
    get:
      summary: Search health articles
      description: |
        Search for health articles based on query string. The search is performed across article titles, tags, and content.
        Results can be paginated, sorted, and filtered.
      parameters:
        - name: query
          in: query
          required: true
          description: Search query string
          schema:
            type: string
        - name: page
          in: query
          required: false
          description: 
          schema:
            type: integer
            minimum: 1
            default: 1
        - name: limit
          in: query
          required: false
          description: 
          schema:
            type: integer
            minimum: 1
            default: 10
        - name: sortBy
          in: query
          required: false
          description: 
          schema:
            type: string
            enum: [created_at, title, views]
            default: created_at
        - name: sortOrder
          in: query
          required: false
          description: Sort order (asc or desc)
          schema:
            type: string
            enum: [asc, desc]
            default: desc
      responses:
        '200':
          description: Successful search

  /water-intake:
    post:
      summary: Update the number of glasses of water consumed
      description: Updates the user's daily water intake by adding the number of glasses consumed.
      requestBody:
        required: true
        content:
          application/json:
            schema:
              type: object
              properties:
                user_id:
                  type: string
                  format: uuid
                  description: The unique ID of the user
                glasses_consumed:
                  type: integer
                  description: Number of glasses consumed
              required:
                - user_id
                - glasses_consumed
            example:
              user_id: "15"
              glasses_consumed: 5
      responses:
        '200':
          description: Water intake updated successfully
          content:
            application/json:
              schema:
                type: object
                properties:
                  message:
                    type: string
                    example: "Water intake updated successfully"
                  data:
                    type: object
                    properties:
                      user_id:
                        type: string
                        example: "15"
                      date:
                        type: string
                        format: date
                        example: "2025-05-10"
                      glasses_consumed:
                        type: integer
                        example: 5
                      updated_at:
                        type: string
                        format: date-time
                        example: "2025-05-10T12:00:00Z"
        '400':
          description: Bad request - missing or invalid fields
          content:
            application/json:
              schema:
                $ref: '#/components/schemas/ErrorResponse'
        '500':
          description: Internal server error
          content:
            application/json:
              schema:
                $ref: '#/components/schemas/ErrorResponse'

components:
  securitySchemes:
    BearerAuth:
      type: http
      scheme: bearer
      bearerFormat: JWT
  schemas:
    LoginRequest:
      type: object
      properties:
        email:
          type: string
          example: test@email.com
        password:
          type: string
          example: test123
      required:
        - email
        - password
    SignupRequest:
      type: object
      properties:
        name:
          type: string
        email:
          type: string
        password:
          type: string
        contact_number:
          type: string
        address:
          type: string
      required:
        - name
        - email
        - password
        - contact_number
        - address
    LoginWithMFARequest:
      type: object
      properties:
        email:
          type: string
        password:
          type: string
          format: password
        mfa_token:
          type: string
      required:
        - email
        - password
        - mfa_token
    UserResponse:
      type: object
      properties:
        user_id:
          type: integer
        email:
          type: string
        password:
          type: string
        mfa_enabled:
          type: boolean
    UserUpdateRequest:
      type: object
      properties:
        username:
          type: string
        first_name:
          type: string
        last_name:
          type: string
        email:
          type: string
          format: email
        contact_number:
          type: string
    UserProfileResponse:
      type: object
      properties:
        user_id:
          type: integer
        name:
          type: string
        first_name:
          type: string
        last_name:
          type: string
        email:
          type: string
          format: email
        contact_number:
          type: string
        mfa_enabled:
          type: boolean
    JWTResponse:
      type: string
    ContactRequest:
      type: object
      properties:
        name:
          type: string
        email:
          type: string
          format: email
        message:
          type: string
      required:
        - name
        - email
        - message
    FeedbackRequest:
      type: object
      properties:
        name:
          type: string
        contact_number:
          type: string
        email:
          type: string
          format: email
        experience:
          type: string
        message:
          type: string
      required:
        - name
        - contact_number
        - email
        - experience
        - message
    IDNamePair:
      type: object
      properties:
        id:
          type: string
        name:
          type: string
    Appointment:
      type: object
      properties:
        userId:
          type: integer
        date:
          type: string
          format: date-time
        time:
          type: string
        description:
          type: string
    SuccessResponse:
      type: object
      properties:
        message:
          type: string
    ErrorResponse:
      type: object
      properties:
        error:
          type: string
    Recipe:
      type: object
      properties:
        id:
          type: integer
        name:
          type: string
        ingredients:
          type: array
          items:
            type: string
        cooking_method:
          type: string
        cuisine:
          type: string
        spice_level:
          type: string
        health_condition:
          type: string
        dietary_requirement:
          type: string
        allergy:
          type: string
        dislikes:
          type: string
    MealPlanRecipe:
      type: object
      properties:
        id:
          type: integer
          example: 1
        name:
          type: string
        details:
          type: object
          properties:
            calories:
              type: number
            fats:
              type: number
            proteins:
              type: number
            vitamins:
              type: number
            sodium:
              type: number
    CreateMealPlanRequest:
      type: object
      properties:
        id:
          type: integer
        meal_type:
          type: string
        recipes:
          type: array
          items:
            $ref: '#/components/schemas/MealPlanRecipe'
    MealPlanResponse:
      type: object
      properties:
        user_id:
          type: integer
        meal_type:
          type: string
        recipe_ids:
          type: array
          items:
            type: integer
                
    LoginLog:
      type: object
      properties:
        email:
          type: string
          example: user@example.com
        user_id:
          type: integer
          nullable: true
          example: 123
        success:
          type: boolean
          example: true
        ip_address:
          type: string
          example: "192.168.1.1"
        created_at:
          type: string
          format: date-time
          example: "2025-03-23T13:45:00Z"
      required:
        - email
        - success
        - ip_address
        - created_at

    EstimatedCost:
        type: object
        properties:
<<<<<<< Updated upstream
          info: 
            type: object
            properties:
              estimation_type:
                type: string
              include_all_wanted_ingredients:
                type: boolean
              minimum_cost:
                type: number
              maximum_cost:
                type: number
          low_cost:
            type: object
            properties:
              price:
                type: number
              count:
                type: number
              ingredients:
                type: array
                items:
                  type: object
                  properties:
                    ingredient_id: 
                      type: integer
                    product_name: 
                      type: string
                    quantity: 
                      type: string
                    purchase_quantity: 
                      type: integer
                    total_cost: 
                      type: number
          high_cost:
            type: object
            properties:
              price:
                type: number
              count:
                type: number
              ingredients:
                type: array
                items:
                  type: object
                  properties:
                    ingredient_id: 
                      type: integer
                    product_name: 
                      type: string
                    quantity: 
                      type: string
                    purchase_quantity: 
                      type: integer
                    total_cost: 
<<<<<<< HEAD
                      type: number
    
=======
          minimum_cost:
            type: number
          maximum_cost:
            type: number
          include_all_ingredients:
            type: boolean
          low_cost_ingredients:
            type: array
            items:
              type: object
              properties:
                ingredient_id: 
                  type: integer
                product_name: 
                  type: string
                quantity: 
                  type: string
                purchase_quantity: 
                  type: integer
                total_cost: 
                  type: number
          high_cost_ingredients:
            type: array
            items:
              type: object
              properties:
                ingredient_id: 
                  type: integer
                product_name: 
                  type: string
                quantity: 
                  type: string
                purchase_quantity: 
                  type: integer
                total_cost: 
                  type: number

    HealthNews:
      type: object
      properties:
        id:
          type: string
          format: uuid
          example: "123e4567-e89b-12d3-a456-426614174000"
        title:
          type: string
          example: "Diet and Health: How to Plan Your Daily Meals"
        summary:
          type: string
          example: "This article explains how to maintain health through proper meal planning"
        author:
          type: object
          properties:
            name:
              type: string
              example: "Dr. Smith"
        category:
          type: object
          properties:
            name:
              type: string
              example: "Nutrition"
        image_url:
          type: string
          format: url
          example: "https://example.com/images/healthy-eating.jpg"
        published_at:
          type: string
          format: date-time
          example: "2023-09-15T10:30:00Z"

    HealthNewsCreateRequest:
      type: object
      properties:
        title:
          type: string
          example: "Diet and Health: How to Plan Your Daily Meals"
        summary:
          type: string
          example: "This article explains how to maintain health through proper meal planning"
        content:
          type: string
          example: "Proper eating habits are essential for health."
        author_id:
          type: string
          format: uuid
          example: "123e4567-e89b-12d3-a456-426614174001"
        category_id:
          type: string
          format: uuid
          example: "123e4567-e89b-12d3-a456-426614174003"
        image_url:
          type: string
          format: url
          example: "https://example.com/images/healthy-eating.jpg"

    HealthNewsUpdateRequest:
      type: object
      properties:
        title:
          type: string
          example: "Diet and Health: How to Plan Your Daily Meals (Updated)"
        summary:
          type: string
          example: "This article explains how to maintain health through proper meal planning"
        category_id:
          type: string
          format: uuid
          example: "123e4567-e89b-12d3-a456-426614174003"

    Author:
      type: object
      properties:
        name:
          type: string
          example: "Dr. Smith"
        bio:
          type: string
          example: "Nutrition expert with 20 years of experience"

    Source:
      type: object
      properties:
        name:
          type: string
          example: "Health Times"
        base_url:
          type: string
          format: url
          example: "https://health-news.com"

    Category:
      type: object
      properties:
        name:
          type: string
          example: "Nutrition"
        description:
          type: string
          example: "Articles about food nutrition"

    Tag:
      type: object
      properties:
        name:
          type: string
          example: "Weight Loss"
>>>>>>> Stashed changes
=======
                      type: number
>>>>>>> 962f9e6f
<|MERGE_RESOLUTION|>--- conflicted
+++ resolved
@@ -2073,7 +2073,6 @@
     EstimatedCost:
         type: object
         properties:
-<<<<<<< Updated upstream
           info: 
             type: object
             properties:
@@ -2128,10 +2127,7 @@
                     purchase_quantity: 
                       type: integer
                     total_cost: 
-<<<<<<< HEAD
                       type: number
-    
-=======
           minimum_cost:
             type: number
           maximum_cost:
@@ -2278,8 +2274,4 @@
       properties:
         name:
           type: string
-          example: "Weight Loss"
->>>>>>> Stashed changes
-=======
-                      type: number
->>>>>>> 962f9e6f
+          example: "Weight Loss"