--- conflicted
+++ resolved
@@ -1206,7 +1206,6 @@
             application/json:
               schema:
                 $ref: '#/components/schemas/ErrorResponse'
-<<<<<<< HEAD
   /recipe/nutritionlog:
     get:
       summary: Get full nutrition info for a recipe by name
@@ -1256,7 +1255,6 @@
           description: Recipe not found
         '500':
           description: Internal server error                  
-=======
   /recipe/cost/{recipe_id}/{exclude_ids}:
     get:
       summary: Calculate estimated cost for a recipe, with option for excluding ingredients
@@ -1287,8 +1285,6 @@
             application/json:
               schema:
                 $ref: '#/components/schemas/ErrorResponse'
-
->>>>>>> 71ae9ccb
 components:
   securitySchemes:
     BearerAuth:
