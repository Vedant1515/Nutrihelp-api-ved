openapi: 3.0.0
info:
  title: NutriHelp API
  version: 1.0.0
servers:
  - url: http://localhost/api
paths:
  /appointments:
    post:
      summary: Save appointment data
      description: Receives a user ID, date, time, and description, and saves the appointment data
      requestBody:
        required: true
        content:
          application/json:
            schema:
              $ref: '#/components/schemas/Appointment'
      responses:
        '201':
          description: Appointment saved successfully
          content:
            application/json:
              schema:
                $ref: '#/components/schemas/SuccessResponse'
        '400':
          description: Bad request - missing required fields
          content:
            application/json:
              schema:
                $ref: '#/components/schemas/ErrorResponse'
        '500':
          description: Internal server error
          content:
            application/json:
              schema:
                $ref: '#/components/schemas/ErrorResponse'
    get:
      summary: Retrieve all appointment data
      description: Returns a JSON array containing all appointments
      responses:
        '200':
          description: Appointments fetched successfully
          content:
            application/json:
              schema:
                type: array
                items:
                  $ref: '#/components/schemas/Appointment'
        '500':
          description: Internal server error
          content:
            application/json:
              schema:
                $ref: '#/components/schemas/ErrorResponse'
  /contactus:
    post:
      summary: Contact us
      description: Receives a contact request
      requestBody:
        required: true
        content:
          application/json:
            schema:
              $ref: '#/components/schemas/ContactRequest'
      responses:
        '201':
          description: Data received successfully
          content:
            application/json:
              schema:
                $ref: '#/components/schemas/SuccessResponse'
        '400':
          description: Bad request - missing required fields
          content:
            text/plain:
              schema:
                $ref: '#/components/schemas/ErrorResponse'
        '500':
          description: Internal server error
          content:
            application/json:
              schema:
                $ref: '#/components/schemas/ErrorResponse'
  /fooddata/dietaryrequirements:
    get:
      summary: Get dietary requirements
      description: Retrieves a list of dietary requirements
      responses:
        '200':
          description: List of dietary requirements
          content:
            application/json:
              schema:
                $ref: '#/components/schemas/IDNamePair'
        '500':
          description: Internal server error
          content:
            application/json:
              schema:
                $ref: '#/components/schemas/ErrorResponse'
  /fooddata/cuisines:
    get:
      summary: Get cuisines
      description: Retrieves a list of cuisines
      responses:
        '200':
          description: List of cuisines
          content:
            application/json:
              schema:
                $ref: '#/components/schemas/IDNamePair'
        '500':
          description: Internal server error
          content:
            application/json:
              schema:
                $ref: '#/components/schemas/ErrorResponse'
  /fooddata/allergies:
    get:
      summary: Get allergies
      description: Retrieves a list of allergies
      responses:
        '200':
          description: List of allergies
          content:
            application/json:
              schema:
                $ref: '#/components/schemas/IDNamePair'
        '500':
          description: Internal server error
          content:
            application/json:
              schema:
                $ref: '#/components/schemas/ErrorResponse'
  /fooddata/ingredients:
    get:
      summary: Get ingredients
      description: Retrieves a list of ingredients (name and ID only)
      responses:
        '200':
          description: List of ingredients
          content:
            application/json:
              schema:
                $ref: '#/components/schemas/IDNamePair'
        '500':
          description: Internal server error
          content:
            application/json:
              schema:
                $ref: '#/components/schemas/ErrorResponse'
  /fooddata/cookingmethods:
    get:
      summary: Get cooking methods
      description: Retrieves a list of cooking methods
      responses:
        '200':
          description: List of cooking methods
          content:
            application/json:
              schema:
                $ref: '#/components/schemas/IDNamePair'
        '500':
          description: Internal server error
          content:
            application/json:
              schema:
                $ref: '#/components/schemas/ErrorResponse'
  /fooddata/spicelevels:
    get:
      summary: Get spice levels
      description: Retrieves a list of spice levels
      responses:
        '200':
          description: List of spice levels
          content:
            application/json:
              schema:
                $ref: '#/components/schemas/IDNamePair'
        '500':
          description: Internal server error
          content:
            application/json:
              schema:
                $ref: '#/components/schemas/ErrorResponse'
  /fooddata/healthconditions:
    get:
      summary: Get health conditions
      description: Retrieves a list of health conditions
      responses:
        '200':
          description: List of health conditions
          content:
            application/json:
              schema:
                $ref: '#/components/schemas/IDNamePair'
        '500':
          description: Internal server error
          content:
            application/json:
              schema:
                $ref: '#/components/schemas/ErrorResponse'
  /imageClassification:
    post:
      summary: Image classification
      description: Receives an image and classifies it
      requestBody:
        required: true
        content:
          multipart/form-data:
            schema:
              type: object
              properties:
                image:
                  type: string
                  format: binary
      responses:
        '200':
          description: Image classified successfully
          content:
            application/json:
              schema:
                type: object
                properties:
                  prediction:
                    type: string
                    example: "Avocado:~160 calories per 100 grams"
        '400':
          description: Bad request - missing image
          content:
            application/json:
              schema:
                $ref: '#/components/schemas/ErrorResponse'
        '500':
          description: Internal server error
          content:
            application/json:
              schema:
                $ref: '#/components/schemas/ErrorResponse'
  /recipeImageClassification:
    post:
      summary: Recipe image classification
      description: Receives an image of a recipe and classifies it
      requestBody:
        required: true
        content:
          multipart/form-data:
            schema:
              type: object
              properties:
                image:
                  type: string
                  format: binary
      responses:
        '200':
          description: Image classified successfully
          content:
            application/json:
              schema:
                type: object
                properties:
                  prediction:
                    type: string
                    example: "Lasagna"
        '400':
          description: Bad request - missing image
          content:
            application/json:
              schema:
                $ref: '#/components/schemas/ErrorResponse'
        '500':
          description: Internal server error
          content:
            application/json:
              schema:
                $ref: '#/components/schemas/ErrorResponse'
  /login:
    post:
      summary: User login
      description: Authenticates user and returns a JWT token
      requestBody:
        required: true
        content:
          application/json:
            schema:
              $ref: '#/components/schemas/LoginRequest'
      responses:
        '200':
          description: Login successful, JWT token returned
          content:
            application/json:
              schema:
                type: object
                properties:
                  token:
                    $ref: '#/components/schemas/JWTResponse'
                  user:
                    $ref: '#/components/schemas/UserResponse'
        '400':
          description: Email and password are required
          content:
            application/json:
              schema:
                $ref: '#/components/schemas/ErrorResponse'
        '401':
          description: Invalid email or password
          content:
            application/json:
              schema:
                $ref: '#/components/schemas/ErrorResponse'
        '500':
          description: Internal server error
          content:
            application/json:
              schema:
                $ref: '#/components/schemas/ErrorResponse'
  /login/mfa:
    post:
      summary: Multi-factor authentication
      description: Authenticates user with multi-factor authentication
      requestBody:
        required: true
        content:
          application/json:
            schema:
              $ref: '#/components/schemas/LoginWithMFARequest'
      responses:
        '200':
          description: MFA successful, JWT token returned
          content:
            application/json:
              schema:
                type: object
                properties:
                  token:
                    $ref: '#/components/schemas/JWTResponse'
                  user:
                    $ref: '#/components/schemas/UserResponse'
        '400':
          description: Email and password are required
          content:
            application/json:
              schema:
                $ref: '#/components/schemas/ErrorResponse'
        '401':
          description: Invalid email or password
          content:
            application/json:
              schema:
                $ref: '#/components/schemas/ErrorResponse'
        '500':
          description: Internal server error
          content:
            application/json:
              schema:
                $ref: '#/components/schemas/ErrorResponse'
  /mealplan:
    get:
      summary: Get meal plan
      description: Retrieves a meal plan for the user
      # TODO should not use requestBody for GET
      requestBody:
        required: true
        content:
          application/json:
            schema:
              type: object
              properties:
                id:
                  type: integer
                user_id:
                  type: integer
      responses:
        '200':
          description: Meal plan fetched successfully
          content:
            application/json:
              schema:
                $ref: '#/components/schemas/CreateMealPlanRequest'
        '500':
          description: Internal server error
          content:
            application/json:
              schema:
                $ref: '#/components/schemas/ErrorResponse'
    post:
      summary: Save meal plan
      description: Receives a meal plan and saves it
      requestBody:
        required: true
        content:
          application/json:
            schema:
              $ref: '#/components/schemas/MealPlanResponse'
      responses:
        '201':
          description: Meal plan saved successfully
          content:
            application/json:
              schema:
                $ref: '#/components/schemas/SuccessResponse'
        '400':
          description: Bad request - missing required fields
          content:
            application/json:
              schema:
                $ref: '#/components/schemas/ErrorResponse'
        '500':
          description: Internal server error
          content:
            application/json:
              schema:
                $ref: '#/components/schemas/ErrorResponse'
    delete:
      summary: Delete meal plan
      description: Deletes the user's meal plan
      requestBody:
        required: true
        content:
          application/json:
            schema:
              type: object
              properties:
                id:
                  type: integer
                user_id:
                  type: integer
      responses:
        '204':
          description: Meal plan deleted successfully
          content:
            application/json:
              schema:
                $ref: '#/components/schemas/SuccessResponse'
        '400':
          description: Bad request - missing required fields
          content:
            application/json:
              schema:
                $ref: '#/components/schemas/ErrorResponse'
        '500':
          description: Internal server error
          content:
            application/json:
              schema:
                $ref: '#/components/schemas/ErrorResponse'
  /recipe:
    post:
      summary: Get all recipes
      description: Retrieves recipes for a given user ID
      requestBody:
        required: true
        content:
          application/json:
            schema:
              type: object
              properties:
                user_id:
                  type: integer
      responses:
        '200':
          description: Recipe fetched successfully
          content:
            application/json:
              schema:
                type: object
                properties:
                  recipes:
                    type: array
                    items:
                      type: object
                      properties:
                        id:
                          type: integer
                        created_at:
                          type: string
                        recipe_name:
                          type: string
                        cuisine_id:
                          type: integer
                        total_servings:
                          type: integer
                        preparation_time:
                          type: integer
                        ingredients:
                          type: object
                          properties:
                            id:
                              type: array
                              items:
                                type: integer
                            quantity:
                              type: array
                              items:
                                type: integer
                            category:
                              type: array
                              items:
                                type: string
                            name:
                              type: array
                              items:
                                type: string
                        instructions:
                          type: string
                        calories:
                          type: number
                        fat:
                          type: number
                        carbohydrates:
                          type: number
                        protein:
                          type: number
                        fiber:
                          type: number
                        vitamin_a:
                          type: number
                        vitamin_b:
                          type: number
                        vitamin_c:
                          type: number
                        vitamin_d:
                          type: number
                        sodium:
                          type: number
                        sugar:
                          type: number
                        cuisine_name:
                          type: string

        '400':
          description: User ID is required
          content:
            application/json:
              schema:
                $ref: '#/components/schemas/ErrorResponse'
        '404':
          description: Recipes, ingredients, or cuisines not found
          content:
            application/json:
              schema:
                $ref: '#/components/schemas/ErrorResponse'
        '500':
          description: Internal server error
          content:
            application/json:
              schema:
                $ref: '#/components/schemas/ErrorResponse'
  /signup:
    post:
      summary: User signup
      description: Registers a new user with an email and password
      requestBody:
        required: true
        content:
          application/json:
            schema:
              $ref: '#/components/schemas/SignupRequest'
      responses:
        '201':
          description: User created successfully
          content:
            application/json:
              schema:
                $ref: '#/components/schemas/SuccessResponse'
        '400':
          description: Bad request - either missing email/password or user already exists
          content:
            application/json:
              schema:
                $ref: '#/components/schemas/ErrorResponse'
        '500':
          description: Internal server error
          content:
            application/json:
              schema:
                $ref: '#/components/schemas/ErrorResponse'
  /userfeedback:
    post:
      summary: User feedback
      description: Receives user feedback
      requestBody:
        required: true
        content:
          application/json:
            schema:
              $ref: '#/components/schemas/FeedbackRequest'
      responses:
        '201':
          description: Feedback received successfully
          content:
            application/json:
              schema:
                $ref: '#/components/schemas/SuccessResponse'
        '400':
          description: Bad request - missing required fields
          content:
            application/json:
              schema:
                $ref: '#/components/schemas/ErrorResponse'
        '500':
          description: Internal server error
          content:
            application/json:
              schema:
                $ref: '#/components/schemas/ErrorResponse'
  /user/preferences:
    get:
      summary: Get user preferences
      description: Retrieves a list of user preferences
      security:
        - BearerAuth: [ ]
      responses:
        '200':
          description: List of user preferences
          content:
            application/json:
              schema:
                type: object
                properties:
                  dietary_requirements:
                    type: array
                    items:
                      $ref: '#/components/schemas/IDNamePair'
                  allergies:
                    type: array
                    items:
                      $ref: '#/components/schemas/IDNamePair'
                  cuisines:
                    type: array
                    items:
                      $ref: '#/components/schemas/IDNamePair'
                  dislikes:
                    type: array
                    items:
                      $ref: '#/components/schemas/IDNamePair'
                  health_conditions:
                    type: array
                    items:
                      $ref: '#/components/schemas/IDNamePair'
                  spice_levels:
                    type: array
                    items:
                      $ref: '#/components/schemas/IDNamePair'
                  cooking_methods:
                    type: array
                    items:
                      $ref: '#/components/schemas/IDNamePair'
              examples:
                userPreferences:
                  value:
                    dietary_requirements:
                      - id: 1
                        name: "Vegetarian"
                    allergies:
                      - id: 1
                        name: "Peanuts"
                    cuisines:
                      - id: 2
                        name: "French"
                      - id: 5
                        name: "Italian"
                    dislikes:
                      - id: 4
                        name: "Chicken Thigh Fillets"
                    health_conditions: [ ]
                    spice_levels:
                      - id: 1
                        name: "Mild"
                      - id: 2
                        name: "Medium"
                    cooking_methods:
                      - id: 1
                        name: "Bake"
                      - id: 4
                        name: "Grill"
        '400':
          description: User ID is required
          content:
            application/json:
              schema:
                $ref: '#/components/schemas/ErrorResponse'
        '404':
          description: User preferences not found
          content:
            application/json:
              schema:
                $ref: '#/components/schemas/ErrorResponse'
        '500':
          description: Internal server error
          content:
            application/json:
              schema:
                $ref: '#/components/schemas/ErrorResponse'
    post:
      summary: Update user preferences
      description: Updates the user's preferences
      security:
        - BearerAuth: [ ]
      requestBody:
        required: true
        content:
          application/json:
            schema:
              type: object
              properties:
                dietary_requirements:
                  type: array
                  items:
                    type: integer
                allergies:
                  type: array
                  items:
                    type: integer
                cuisines:
                  type: array
                  items:
                    type: integer
                dislikes:
                  type: array
                  items:
                    type: integer
                health_conditions:
                  type: array
                  items:
                    type: integer
                spice_levels:
                  type: array
                  items:
                    type: integer
                cooking_methods:
                  type: array
                  items:
                    type: integer
            example:
              dietary_requirements: [ 1, 2, 4 ]
              allergies: [ 1 ]
              cuisines: [ 2, 5 ]
              dislikes: [ 4 ]
              health_conditions: [ ]
              spice_levels: [ 1, 2 ]
              cooking_methods: [ 1, 4, 5 ]
      responses:
        '204':
          description: User preferences updated successfully
          content:
            application/json:
              schema:
                $ref: '#/components/schemas/SuccessResponse'
        '400':
          description: User ID is required or Request body is required
          content:
            application/json:
              schema:
                $ref: '#/components/schemas/ErrorResponse'
        '500':
          description: Internal server error
          content:
            application/json:
              schema:
                $ref: '#/components/schemas/ErrorResponse'
  /userprofile:
    get:
      summary: Get user profile
      description: Retrieves the user's profile
      # TODO should not use requestBody for GET
      requestBody:
        required: true
        content:
          application/json:
            schema:
              type: object
              properties:
                email:
                  type: string
      responses:
        '200':
          description: User profile fetched successfully
          content:
            application/json:
              schema:
                $ref: '#/components/schemas/UserProfileResponse'
        '400':
          description: Email is required
          content:
            application/json:
              schema:
                $ref: '#/components/schemas/ErrorResponse'
        '500':
          description: Internal server error
          content:
            application/json:
              schema:
                $ref: '#/components/schemas/ErrorResponse'
    put:
      summary: Update user profile
      description: Updates the user's profile
      requestBody:
        required: true
        content:
          application/json:
            schema:
              $ref: '#/components/schemas/UserUpdateRequest'
      responses:
        '204':
          description: User profile updated successfully
          content:
            application/json:
              schema:
                $ref: '#/components/schemas/SuccessResponse'
        '400':
          description: User ID is required or Request body is required
          content:
            application/json:
              schema:
                $ref: '#/components/schemas/ErrorResponse'
        '500':
          description: Internal server error
          content:
            application/json:
              schema:
                $ref: '#/components/schemas/ErrorResponse'
  
  /notifications:
    post:
      summary: Create a new notification
      description: Creates a new notification for a specific user.
      requestBody:
        required: true
        content:
          application/json:
            schema:
              type: object
              properties:
                user_id:
                  type: integer
                  description: Unique identifier of the user.
                type:
                  type: string
                  description: Type of notification (e.g., Email, Server, Phone).
                content:
                  type: string
                  description: Content of the notification.
              required:
                - user_id
                - type
                - content
            example:
              user_id: 123
              type: "Email"
              content: "This is a test notification"
      responses:
        201:
          description: Notification created successfully
          content:
            application/json:
              schema:
                type: object
                properties:
                  message:
                    type: string
                  notification:
                    type: object
                    properties:
                      simple_id:
                        type: integer
                      user_id:
                        type: integer
                      type:
                        type: string
                      content:
                        type: string
                      status:
                        type: string
                      timestamp:
                        type: string
                        format: date-time
        400:
          description: Bad Request - Missing required fields
        500:
          description: Internal Server Error

  /notifications/{user_id}:
    get:
      summary: Get all notifications for a specific user
      description: Retrieves all notifications associated with a specific `user_id`.
      parameters:
        - in: path
          name: user_id
          required: true
          schema:
            type: integer
          description: Unique identifier of the user.
      responses:
        200:
          description: List of notifications for the user
          content:
            application/json:
              schema:
                type: array
                items:
                  type: object
                  properties:
                    simple_id:
                      type: integer
                    user_id:
                      type: integer
                    type:
                      type: string
                    content:
                      type: string
                    status:
                      type: string
                    timestamp:
                      type: string
                      format: date-time
        404:
          description: No notifications found for the user
        500:
          description: Internal Server Error

  /notifications/{simple_id}:
    delete:
      summary: Delete a specific notification by simple ID
      description: Deletes a notification identified by its `simple_id` (integer).
      parameters:
        - in: path
          name: simple_id
          required: true
          schema:
            type: integer
          description: Simple identifier (integer) of the notification.
      responses:
        200:
          description: Notification deleted successfully
          content:
            application/json:
              schema:
                type: object
                properties:
                  message:
                    type: string
                    example: "Notification deleted successfully"
        404:
          description: Notification not found
        500:
          description: Internal Server Error

    put:
      summary: Update notification status by simple ID
      description: Updates the status of a notification identified by its `simple_id` (integer).
      parameters:
        - in: path
          name: simple_id
          required: true
          schema:
            type: integer
          description: Simple identifier (integer) of the notification.
      requestBody:
        required: true
        content:
          application/json:
            schema:
              type: object
              properties:
                status:
                  type: string
                  description: New status for the notification (e.g., "read" or "unread").
              required:
                - status
            example:
              status: "read"
      responses:
        200:
          description: Notification updated successfully
          content:
            application/json:
              schema:
                type: object
                properties:
                  message:
                    type: string
                  notification:
                    type: object
                    properties:
                      simple_id:
                        type: integer
                      user_id:
                        type: integer
                      type:
                        type: string
                      content:
                        type: string
                      status:
                        type: string
                      timestamp:
                        type: string
                        format: date-time
        404:
          description: Notification not found
        500:
          description: Internal Server Error
  /substitution/ingredient/{ingredientId}:
    get:
      summary: Get ingredient substitutions
      description: Retrieves substitution options for a specific ingredient, with optional filtering by allergies, dietary requirements, and health conditions.
      parameters:
        - name: ingredientId
          in: path
          required: true
          description: ID of the ingredient to find substitutions for
          schema:
            type: integer
        - name: allergies
          in: query
          required: false
          description: List of allergy IDs to exclude from substitutions. Pass as a comma-separated string.
          schema:
            type: string
            example: "2,3"
        - name: dietaryRequirements
          in: query
          required: false
          description: List of dietary requirement IDs to filter substitutions by. Pass as a comma-separated string.
          schema:
            type: string
            example: "1,4"
        - name: healthConditions
          in: query
          required: false
          description: List of health condition IDs to consider for substitutions. Pass as a comma-separated string.
          schema:
            type: string
            example: "2,5"
      responses:
        '200':
          description: Substitution options retrieved successfully
          content:
            application/json:
              schema:
                $ref: '#/components/schemas/IngredientSubstitutionResponse'
        '400':
          description: Bad request - missing ingredient ID
          content:
            application/json:
              schema:
                $ref: '#/components/schemas/ErrorResponse'
        '404':
          description: Ingredient not found
          content:
            application/json:
              schema:
                $ref: '#/components/schemas/ErrorResponse'
        '500':
          description: Internal server error
          content:
            application/json:
              schema:
                $ref: '#/components/schemas/ErrorResponse'
  /filter:
    get:
      summary: Filter recipes
      description: Retrieve recipes filtered by dietary preferences and allergens.
      tags:
        - Recipes
      parameters:
        - name: allergies
          in: query
          description: List of allergens to exclude from the recipes. Pass as a comma-separated string or array.
          required: false
          schema:
            type: string
            example: Peanut,Soy
        - name: dietary
          in: query
          description: Dietary preference to filter by (e.g., vegan, vegetarian).
          required: false
          schema:
            type: string
            example: vegan
      responses:
        '200':
          description: Filtered recipes
          content:
            application/json:
              schema:
                type: array
                items:
                  type: object
                  properties:
                    id:
                      type: integer
                      description: Recipe ID
                      example: 1
                    name:
                      type: string
                      description: Name of the recipe
                      example: Vegan Salad
                    recipe_ingredients:
                      type: array
                      description: Ingredients used in the recipe
                      items:
                        type: object
                        properties:
                          ingredient_id:
                            type: integer
                            description: ID of the ingredient
                            example: 3
                          ingredients:
                            type: object
                            properties:
                              name:
                                type: string
                                description: Name of the ingredient
                                example: Lettuce
                              allergen:
                                type: string
                                description: Allergen associated with the ingredient
                                example: null
                              dietary_flag:
                                type: string
                                description: Dietary classification of the ingredient
                                example: vegan
        '400':
          description: Error in filtering recipes
          content:
            application/json:
              schema:
                type: object
                properties:
                  error:
                    type: string
                    description: Error message
                    example: "Allergy type not found"    

  /auth/log-login-attempt:
    post:
      summary: Log a login attempt
      description: Records a login attempt in the auth_logs table with email, user ID (optional), IP, timestamp, and success status.
      requestBody:
        required: true
        content:
          application/json:
            schema:
              $ref: '#/components/schemas/LoginLog'
      responses:
        '201':
          description: Login attempt logged successfully
          content:
            application/json:
              schema:
                $ref: '#/components/schemas/SuccessResponse'
        '400':
          description: Bad request - missing required fields
          content:
            application/json:
              schema:
                $ref: '#/components/schemas/ErrorResponse'
        '500':
          description: Internal server error
          content:
            application/json:
              schema:
                $ref: '#/components/schemas/ErrorResponse'

  /recipe/cost/{recipe_id}:
    get:
      summary: Calculate estimated cost for a recipe
      description: Returns JSON array containing total cost and corresponding ingredients price
      parameters:
        - in: path
          name: recipe_id
          required: true
          schema:
            type: integer
          description: Integer ID of the recipe for cost calculation
      responses:
        '200':
          description: Calculate cost successfully
          content:
            application/json:
              schema:
                $ref: '#/components/schemas/EstimatedCost'
        '500':
          description: Internal server error
          content:
            application/json:
              schema:
                $ref: '#/components/schemas/ErrorResponse'
<<<<<<< HEAD

  /upload:
    post:
      tags:
        - Upload
      summary: Upload a file
      description: Upload a file to Supabase Storage
      operationId: uploadFile
      requestBody:
        content:
          multipart/form-data:
            schema:
              type: object
              properties:
                file:
                  type: string
                  format: binary
                user_id:
                  type: string
                  example: "12345"
      responses:
        '201':
          description: File uploaded successfully
        '400':
          description: Bad request
        '500':
          description: Internal server error
     
  /userprofile/update-by-identifier:
    put:
      summary: Update user profile by identifier
      description: Updates the user's profile using either email or username as the identifier.
      requestBody:
        required: true
        content:
          application/json:
            schema:
              type: object
              required:
                - identifier
                - updates
              properties:
                identifier:
                  type: test@example.com
                  description: Email or username of the user
                updates:
                  type: object
                  properties:
                    theme:
                      type: string
                      enum: [light, dark, system]
                    language:
                      type: string
                    timezone:
                      type: string
                    notification_email:
                      type: boolean
                    notification_push:
                      type: boolean
                    privacy_profile:
                      type: string
                      enum: [public, friends, private]
                    interests:
                      type: array
                      items:
                        type: string
                    bio:
                      type: string
                    avatar_url:
                      type: string
      responses:
        '200':
          description: User profile updated successfully
          content:
            application/json:
              schema:
                type: object
                properties:
                  message:
                    type: string
                  updatedProfile:
                    type: object
        '400':
          description: Bad request - missing identifier or updates
          content:
            application/json:
              schema:
                $ref: '#/components/schemas/ErrorResponse'
        '404':
          description: User not found with provided identifier
          content:
            application/json:
              schema:
                $ref: '#/components/schemas/ErrorResponse'
=======
  /recipe/cost/{recipe_id}/{exclude_ids}:
    get:
      summary: Calculate estimated cost for a recipe, with option for excluding ingredients
      description: Returns JSON array containing total cost and corresponding ingredients price
      parameters:
        - in: path
          name: recipe_id
          required: true
          schema:
            type: integer
          description: Integer ID of the recipe for cost calculation
        - in: path
          name: exclude_ids
          required: true
          schema:
            type: string
          description: List of ingredient ids to be excluded, separated by commas
      responses:
        '200':
          description: Calculate cost successfully
          content:
            application/json:
              schema:
                $ref: '#/components/schemas/EstimatedCost'
>>>>>>> 0e279b9b
        '500':
          description: Internal server error
          content:
            application/json:
              schema:
                $ref: '#/components/schemas/ErrorResponse'

<<<<<<< HEAD

                    
=======
>>>>>>> 0e279b9b
components:
  securitySchemes:
    BearerAuth:
      type: http
      scheme: bearer
      bearerFormat: JWT
  schemas:
    LoginRequest:
      type: object
      properties:
        email:
          type: string
          example: test@email.com
        password:
          type: string
          example: test123
      required:
        - email
        - password
    SignupRequest:
      type: object
      properties:
        name:
          type: string
        email:
          type: string
        password:
          type: string
        contact_number:
          type: string
        address:
          type: string
      required:
        - name
        - email
        - password
        - contact_number
        - address
    LoginWithMFARequest:
      type: object
      properties:
        email:
          type: string
        password:
          type: string
          format: password
        mfa_token:
          type: string
      required:
        - email
        - password
        - mfa_token
    UserResponse:
      type: object
      properties:
        user_id:
          type: integer
        email:
          type: string
        password:
          type: string
        mfa_enabled:
          type: boolean
    UserUpdateRequest:
      type: object
      properties:
        username:
          type: string
        first_name:
          type: string
        last_name:
          type: string
        email:
          type: string
          format: email
        contact_number:
          type: string
    UserProfileResponse:
      type: object
      properties:
        user_id:
          type: integer
        name:
          type: string
        first_name:
          type: string
        last_name:
          type: string
        email:
          type: string
          format: email
        contact_number:
          type: string
        mfa_enabled:
          type: boolean
    JWTResponse:
      type: string
    ContactRequest:
      type: object
      properties:
        name:
          type: string
        email:
          type: string
          format: email
        message:
          type: string
      required:
        - name
        - email
        - message
    FeedbackRequest:
      type: object
      properties:
        name:
          type: string
        contact_number:
          type: string
        email:
          type: string
          format: email
        experience:
          type: string
        message:
          type: string
      required:
        - name
        - contact_number
        - email
        - experience
        - message
    IDNamePair:
      type: object
      properties:
        id:
          type: string
        name:
          type: string
    Appointment:
      type: object
      properties:
        userId:
          type: integer
        date:
          type: string
          format: date-time
        time:
          type: string
        description:
          type: string
    SuccessResponse:
      type: object
      properties:
        message:
          type: string
    ErrorResponse:
      type: object
      properties:
        error:
          type: string
    Recipe:
      type: object
      properties:
        id:
          type: integer
        name:
          type: string
        ingredients:
          type: array
          items:
            type: string
        cooking_method:
          type: string
        cuisine:
          type: string
        spice_level:
          type: string
        health_condition:
          type: string
        dietary_requirement:
          type: string
        allergy:
          type: string
        dislikes:
          type: string
    MealPlanRecipe:
      type: object
      properties:
        id:
          type: integer
          example: 1
        name:
          type: string
        details:
          type: object
          properties:
            calories:
              type: number
            fats:
              type: number
            proteins:
              type: number
            vitamins:
              type: number
            sodium:
              type: number
    CreateMealPlanRequest:
      type: object
      properties:
        id:
          type: integer
        meal_type:
          type: string
        recipes:
          type: array
          items:
            $ref: '#/components/schemas/MealPlanRecipe'
    MealPlanResponse:
      type: object
      properties:
        user_id:
          type: integer
        meal_type:
          type: string
        recipe_ids:
          type: array
          items:
            type: integer
                
    LoginLog:
      type: object
      properties:
        email:
          type: string
          example: user@example.com
        user_id:
          type: integer
          nullable: true
          example: 123
        success:
          type: boolean
          example: true
        ip_address:
          type: string
          example: "192.168.1.1"
        created_at:
          type: string
          format: date-time
          example: "2025-03-23T13:45:00Z"
      required:
        - email
        - success
        - ip_address
        - created_at

    EstimatedCost:
        type: object
        properties:
          info: 
            type: object
            properties:
              estimation_type:
                type: string
              include_all_wanted_ingredients:
                type: boolean
              minimum_cost:
                type: number
              maximum_cost:
                type: number
          low_cost:
            type: object
            properties:
              price:
                type: number
              count:
                type: number
              ingredients:
                type: array
                items:
                  type: object
                  properties:
                    ingredient_id: 
                      type: integer
                    product_name: 
                      type: string
                    quantity: 
                      type: string
                    purchase_quantity: 
                      type: integer
                    total_cost: 
                      type: number
          high_cost:
            type: object
            properties:
              price:
                type: number
              count:
                type: number
              ingredients:
                type: array
                items:
                  type: object
                  properties:
                    ingredient_id: 
                      type: integer
                    product_name: 
                      type: string
                    quantity: 
                      type: string
                    purchase_quantity: 
                      type: integer
                    total_cost: 
                      type: number<|MERGE_RESOLUTION|>--- conflicted
+++ resolved
@@ -1187,7 +1187,6 @@
             application/json:
               schema:
                 $ref: '#/components/schemas/ErrorResponse'
-<<<<<<< HEAD
 
   /upload:
     post:
@@ -1282,7 +1281,6 @@
             application/json:
               schema:
                 $ref: '#/components/schemas/ErrorResponse'
-=======
   /recipe/cost/{recipe_id}/{exclude_ids}:
     get:
       summary: Calculate estimated cost for a recipe, with option for excluding ingredients
@@ -1307,7 +1305,6 @@
             application/json:
               schema:
                 $ref: '#/components/schemas/EstimatedCost'
->>>>>>> 0e279b9b
         '500':
           description: Internal server error
           content:
@@ -1315,11 +1312,6 @@
               schema:
                 $ref: '#/components/schemas/ErrorResponse'
 
-<<<<<<< HEAD
-
-                    
-=======
->>>>>>> 0e279b9b
 components:
   securitySchemes:
     BearerAuth:
