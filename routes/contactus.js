const express = require("express");
const router = express.Router();
const controller = require('../controller/contactusController.js');

// Import the validation rule and middleware
const { contactusValidator } = require('../validators/contactusValidator.js');
const validate = require('../middleware/validateRequest.js');
<<<<<<< HEAD
const { formLimiter } = require('../middleware/rateLimiter'); // rate limiter added

// Apply rate limiter and validation before the controller
router.post('/', formLimiter, contactusValidator, validate, (req, res) => {
=======

// Apply validation before the controller
router.route('/').post(contactusValidator, validate, (req,res) => {
>>>>>>> d9171cae
    controller.contactus(req, res);
});

module.exports = router;<|MERGE_RESOLUTION|>--- conflicted
+++ resolved
@@ -4,17 +4,14 @@
 
 // Import the validation rule and middleware
 const { contactusValidator } = require('../validators/contactusValidator.js');
-const validate = require('../middleware/validateRequest.js');
-<<<<<<< HEAD
+const validate = require('../middleware/ValidateRequest.js');
 const { formLimiter } = require('../middleware/rateLimiter'); // rate limiter added
 
+// router.route('/').post(contactusValidator, validate, (req,res) => {
+//     controller.contactus(req, res);
+// });
 // Apply rate limiter and validation before the controller
 router.post('/', formLimiter, contactusValidator, validate, (req, res) => {
-=======
-
-// Apply validation before the controller
-router.route('/').post(contactusValidator, validate, (req,res) => {
->>>>>>> d9171cae
     controller.contactus(req, res);
 });
 
