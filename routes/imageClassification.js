const express = require('express');
const predictionController = require('../controller/imageClassificationController.js');
const { validateImageUpload } = require('../validators/imageValidator.js');
const router = express.Router();
const multer = require('multer');
const fs = require('fs');

const uploadsDir = 'uploads';
if (!fs.existsSync(uploadsDir)){
  fs.mkdirSync(uploadsDir, { recursive: true });
}

const upload = multer({
  dest: 'uploads/', 
  fileFilter: (req, file, cb) => cb(null, ['image/jpeg', 'image/png'].includes(file.mimetype))
});

<<<<<<< HEAD
// Define route for receiving input data and returning predictions
router.post('/', upload.single('image'), validateImageUpload, (req, res) => {
  // Check if a file was uploaded
  // if (!req.file) {
  //   return res.status(400).json({ error: 'No image uploaded' });
  // }

  // Call the predictImage function from the controller with req and res objects
  predictionController.predictImage(req, res);

  // Delete the uploaded file after processing
  fs.unlink(req.file.path, (err) => {
    if (err) {
      console.error('Error deleting file:', err);
    }
  });
=======
router.post('/', upload.single('image'), (req, res) => {
  if (!req.file) {
    return res.status(400).json({ error: 'No image uploaded' });
  }

  // Call the predictImage function from the controller with req and res objects
  predictionController.predictImage(req, res);
  
  // Don't delete the file here, let the controller handle it after processing
  // File deletion logic has been moved to the controller
>>>>>>> 78fbc03a
});

module.exports = router;<|MERGE_RESOLUTION|>--- conflicted
+++ resolved
@@ -15,7 +15,6 @@
   fileFilter: (req, file, cb) => cb(null, ['image/jpeg', 'image/png'].includes(file.mimetype))
 });
 
-<<<<<<< HEAD
 // Define route for receiving input data and returning predictions
 router.post('/', upload.single('image'), validateImageUpload, (req, res) => {
   // Check if a file was uploaded
@@ -32,7 +31,7 @@
       console.error('Error deleting file:', err);
     }
   });
-=======
+
 router.post('/', upload.single('image'), (req, res) => {
   if (!req.file) {
     return res.status(400).json({ error: 'No image uploaded' });
@@ -43,7 +42,7 @@
   
   // Don't delete the file here, let the controller handle it after processing
   // File deletion logic has been moved to the controller
->>>>>>> 78fbc03a
+
 });
 
 module.exports = router;