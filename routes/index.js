module.exports = app => {
    app.use("/api/login", require('./login'));
    app.use("/api/signup", require('./signup'));
    app.use("/api/contactus", require('./contactus'));
    app.use("/api/userfeedback", require('./userfeedback'));
    app.use("/api/recipe", require('./recipe'));
    app.use("/api/appointments", require('./appointment'));
    app.use("/api/imageClassification", require('./imageClassification'));
    app.use("/api/recipeImageClassification", require('./recipeImageClassification'));
    app.use("/api/userprofile", require('./userprofile')); // get profile, update profile, update by identifier (email or username)
    app.use("/api/userpassword", require('./userpassword'));
    app.use("/api/fooddata", require('./fooddata'));
    app.use("/api/user/preferences", require('./userPreferences'));
    app.use("/api/mealplan", require('./mealplan'));
    app.use("/api/account", require('./account'));
    app.use('/api/notifications', require('./notifications'));
    app.use('/api/filter', require('./filter'));
    app.use('/api/substitution', require('./ingredientSubstitution'));
    app.use('/api/auth', require('./auth'));
    app.use('/api/recipe/cost', require('./costEstimation'));
<<<<<<< HEAD
    app.use('/api/recipe/scale', require('./recipeScaling'));
=======
    app.use('/api/upload', require('./upload'));
    app.use("/api/articles", require('./articles'));
    app.use('/api/chatbot', require('./chatbot'));
    app.use('/api/obesity', require('./obesityPrediction'));
    app.use('/api/recipe/nutritionlog', require('./recipeNutritionlog'));

>>>>>>> 755dbae2
};<|MERGE_RESOLUTION|>--- conflicted
+++ resolved
@@ -18,14 +18,11 @@
     app.use('/api/substitution', require('./ingredientSubstitution'));
     app.use('/api/auth', require('./auth'));
     app.use('/api/recipe/cost', require('./costEstimation'));
-<<<<<<< HEAD
-    app.use('/api/recipe/scale', require('./recipeScaling'));
-=======
     app.use('/api/upload', require('./upload'));
     app.use("/api/articles", require('./articles'));
     app.use('/api/chatbot', require('./chatbot'));
     app.use('/api/obesity', require('./obesityPrediction'));
     app.use('/api/recipe/nutritionlog', require('./recipeNutritionlog'));
 
->>>>>>> 755dbae2
+    app.use('/api/recipe/scale', require('./recipeScaling'));
 };