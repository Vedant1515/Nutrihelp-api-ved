module.exports = app => {
    app.use("/api/login", require('./login'));
    app.use("/api/signup", require('./signup'));
    app.use("/api/contactus", require('./contactus'));
    app.use("/api/userfeedback", require('./userfeedback'));
    app.use("/api/recipe", require('./recipe'));
    app.use("/api/appointments", require('./appointment'));
    app.use("/api/imageClassification", require('./imageClassification'));
    app.use("/api/recipeImageClassification", require('./recipeImageClassification'));
    app.use("/api/userprofile", require('./userprofile')); // get profile, update profile, update by identifier (email or username)
    app.use("/api/userpassword", require('./userpassword'));
    app.use("/api/fooddata", require('./fooddata'));
    app.use("/api/user/preferences", require('./userPreferences'));
    app.use("/api/mealplan", require('./mealplan'));
    app.use("/api/account", require('./account'));
    app.use('/api/notifications', require('./notifications'));
    app.use('/api/filter', require('./filter'));
    app.use('/api/substitution', require('./ingredientSubstitution'));
    app.use('/api/auth', require('./auth'));
    app.use('/api/recipe/cost', require('./costEstimation'));
<<<<<<< HEAD
    app.use('/api/upload', require('./upload'));
=======
    pp.use("/api/articles", require('./articles'));
>>>>>>> ec91d46d
    app.use('/api/chatbot', require('./chatbot'));
    app.use('/api/obesity', require('./obesityPrediction'));
    app.use('/api/recipe/nutritionlog', require('./recipeNutritionlog'));

};<|MERGE_RESOLUTION|>--- conflicted
+++ resolved
@@ -18,11 +18,8 @@
     app.use('/api/substitution', require('./ingredientSubstitution'));
     app.use('/api/auth', require('./auth'));
     app.use('/api/recipe/cost', require('./costEstimation'));
-<<<<<<< HEAD
     app.use('/api/upload', require('./upload'));
-=======
-    pp.use("/api/articles", require('./articles'));
->>>>>>> ec91d46d
+    app.use("/api/articles", require('./articles'));
     app.use('/api/chatbot', require('./chatbot'));
     app.use('/api/obesity', require('./obesityPrediction'));
     app.use('/api/recipe/nutritionlog', require('./recipeNutritionlog'));
