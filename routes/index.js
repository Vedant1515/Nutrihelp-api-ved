module.exports = app => {
    app.use("/api/login", require('./login'));
    app.use("/api/signup", require('./signup'));
    app.use("/api/contactus", require('./contactus'));
    app.use("/api/userfeedback", require('./userfeedback'));
    app.use("/api/recipe", require('./recipe'));
    app.use("/api/appointments", require('./appointment'));
    app.use("/api/imageClassification", require('./imageClassification'));
    app.use("/api/recipeImageClassification", require('./recipeImageClassification'));
    app.use("/api/userprofile", require('./userprofile')); // get profile, update profile, update by identifier (email or username)
    app.use("/api/userpassword", require('./userpassword'));
    app.use("/api/fooddata", require('./fooddata'));
    app.use("/api/user/preferences", require('./userPreferences'));
    app.use("/api/mealplan", require('./mealplan'));
    app.use("/api/account", require('./account'));
    app.use('/api/notifications', require('./notifications'));
    app.use('/api/filter', require('./filter'));
    app.use('/api/substitution', require('./ingredientSubstitution'));
    app.use('/api/auth', require('./auth'));
    app.use('/api/recipe/cost', require('./costEstimation'));
<<<<<<< HEAD
    app.use('/api/upload', require('./upload'));
=======
    app.use('/api/chatbot', require('./chatbot'));
    app.use('/api/obesity', require('./obesityPrediction'));
>>>>>>> 0e279b9b
};<|MERGE_RESOLUTION|>--- conflicted
+++ resolved
@@ -18,10 +18,7 @@
     app.use('/api/substitution', require('./ingredientSubstitution'));
     app.use('/api/auth', require('./auth'));
     app.use('/api/recipe/cost', require('./costEstimation'));
-<<<<<<< HEAD
     app.use('/api/upload', require('./upload'));
-=======
     app.use('/api/chatbot', require('./chatbot'));
     app.use('/api/obesity', require('./obesityPrediction'));
->>>>>>> 0e279b9b
 };