--- conflicted
+++ resolved
@@ -5,9 +5,6 @@
     app.use("/api/userfeedback", require('./userfeedback'));
     app.use("/api/recipe", require('./recipe'));
     app.use("/api/appointments", require('./appointment'));
-<<<<<<< HEAD
     app.use("/api/userprofile", require('./userprofile'));
-=======
     app.use("/api/fooddata", require('./fooddata'));
->>>>>>> b8646b03
 };