--- conflicted
+++ resolved
@@ -34,7 +34,6 @@
   }
 };
 
-<<<<<<< HEAD
 // Define route for receiving input data and returning predictions
 // Route with middleware and controller
 router.post(
@@ -43,7 +42,7 @@
   validateRecipeImageUpload,  // 👈 validate image file
   predictionController.predictRecipeImage
 );
-=======
+
 const upload = multer({ 
   storage: storage,
   fileFilter: fileFilter,
@@ -71,6 +70,6 @@
   }
   next();
 });
->>>>>>> 78fbc03a
+
 
 module.exports = router;